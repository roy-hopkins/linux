--- conflicted
+++ resolved
@@ -260,10 +260,7 @@
 /**
  * struct irq_affinity_desc - Interrupt affinity descriptor
  * @mask:	cpumask to hold the affinity assignment
-<<<<<<< HEAD
-=======
  * @is_managed: 1 if the interrupt is managed internally
->>>>>>> f17b5f06
  */
 struct irq_affinity_desc {
 	struct cpumask	mask;
