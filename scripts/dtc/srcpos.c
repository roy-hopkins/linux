--- conflicted
+++ resolved
@@ -47,7 +47,6 @@
 static void set_initial_path(char *fname)
 {
 	int i, len = strlen(fname);
-<<<<<<< HEAD
 
 	xasprintf(&initial_path, "%s", fname);
 	initial_pathlen = 0;
@@ -56,16 +55,6 @@
 			initial_pathlen++;
 }
 
-=======
-
-	xasprintf(&initial_path, "%s", fname);
-	initial_pathlen = 0;
-	for (i = 0; i != len; i++)
-		if (initial_path[i] == '/')
-			initial_pathlen++;
-}
-
->>>>>>> 0ecfebd2
 static char *shorten_to_initial_path(char *fname)
 {
 	char *p1, *p2, *prevslash1 = NULL;
