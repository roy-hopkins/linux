--- conflicted
+++ resolved
@@ -404,8 +404,6 @@
 	return NOTIFY_OK;
 }
 
-<<<<<<< HEAD
-=======
 /**
  *	__dev_new_index	-	allocate an device index
  *
@@ -430,7 +428,6 @@
 	}
 }
 
->>>>>>> bb176f67
 /**
  * ib_register_device - Register an IB device with IB core
  * @device:Device to register
@@ -1215,23 +1212,12 @@
 		goto err_sa;
 	}
 
-<<<<<<< HEAD
-	ret = register_lsm_notifier(&ibdev_lsm_nb);
-	if (ret) {
-		pr_warn("Couldn't register LSM notifier. ret %d\n", ret);
-		goto err_ibnl_clients;
-	}
-
-=======
 	nldev_init();
 	rdma_nl_register(RDMA_NL_LS, ibnl_ls_cb_table);
->>>>>>> bb176f67
 	ib_cache_setup();
 
 	return 0;
 
-err_ibnl_clients:
-	ib_remove_ibnl_clients();
 err_sa:
 	ib_sa_cleanup();
 err_mad:
@@ -1251,7 +1237,6 @@
 
 static void __exit ib_core_cleanup(void)
 {
-	unregister_lsm_notifier(&ibdev_lsm_nb);
 	ib_cache_cleanup();
 	nldev_exit();
 	rdma_nl_unregister(RDMA_NL_LS);
