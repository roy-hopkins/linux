--- conflicted
+++ resolved
@@ -113,15 +113,8 @@
 
 	queue_advance_producer(cq->queue, QUEUE_TYPE_TO_CLIENT);
 
-<<<<<<< HEAD
-	spin_unlock_irqrestore(&cq->cq_lock, flags);
-
 	if ((cq->notify & IB_CQ_NEXT_COMP) ||
 	    (cq->notify & IB_CQ_SOLICITED && solicited)) {
-=======
-	if ((cq->notify == IB_CQ_NEXT_COMP) ||
-	    (cq->notify == IB_CQ_SOLICITED && solicited)) {
->>>>>>> 6995e2de
 		cq->notify = 0;
 		cq->ibcq.comp_handler(&cq->ibcq, cq->ibcq.cq_context);
 	}
