--- conflicted
+++ resolved
@@ -121,8 +121,6 @@
 }
 
 /**
-<<<<<<< HEAD
-=======
  * amdgpu_fence_schedule_fallback - schedule fallback check
  *
  * @ring: pointer to struct amdgpu_ring
@@ -136,7 +134,6 @@
 }
 
 /**
->>>>>>> 06a691e6
  * amdgpu_fence_activity - check for fence activity
  *
  * @ring: pointer to struct amdgpu_ring
@@ -208,30 +205,6 @@
 }
 
 /**
-<<<<<<< HEAD
- * amdgpu_fence_check_lockup - check for hardware lockup
- *
- * @work: delayed work item
- *
- * Checks for fence activity and if there is none probe
- * the hardware if a lockup occured.
- */
-static void amdgpu_fence_check_lockup(struct work_struct *work)
-{
-	struct amdgpu_fence_driver *fence_drv;
-	struct amdgpu_ring *ring;
-
-	fence_drv = container_of(work, struct amdgpu_fence_driver,
-				lockup_work.work);
-	ring = fence_drv->ring;
-
-	if (amdgpu_fence_activity(ring))
-		wake_up_all(&ring->fence_drv.fence_queue);
-}
-
-/**
-=======
->>>>>>> 06a691e6
  * amdgpu_fence_process - process a fence
  *
  * @adev: amdgpu_device pointer
@@ -307,11 +280,7 @@
 	if (atomic64_read(&ring->fence_drv.last_seq) >= seq)
 		return 0;
 
-<<<<<<< HEAD
-	amdgpu_fence_schedule_check(ring);
-=======
 	amdgpu_fence_schedule_fallback(ring);
->>>>>>> 06a691e6
 	wait_event(ring->fence_drv.fence_queue, (
 		   (signaled = amdgpu_fence_seq_signaled(ring, seq))));
 
@@ -782,36 +751,25 @@
 	fence->fence_wake.func = amdgpu_fence_check_signaled;
 	__add_wait_queue(&ring->fence_drv.fence_queue, &fence->fence_wake);
 	fence_get(f);
-<<<<<<< HEAD
-	amdgpu_fence_schedule_check(ring);
-=======
 	if (!timer_pending(&ring->fence_drv.fallback_timer))
 		amdgpu_fence_schedule_fallback(ring);
->>>>>>> 06a691e6
 	FENCE_TRACE(&fence->base, "armed on ring %i!\n", ring->idx);
 	return true;
 }
 
-<<<<<<< HEAD
-=======
 static void amdgpu_fence_release(struct fence *f)
 {
 	struct amdgpu_fence *fence = to_amdgpu_fence(f);
 	kmem_cache_free(amdgpu_fence_slab, fence);
 }
 
->>>>>>> 06a691e6
 const struct fence_ops amdgpu_fence_ops = {
 	.get_driver_name = amdgpu_fence_get_driver_name,
 	.get_timeline_name = amdgpu_fence_get_timeline_name,
 	.enable_signaling = amdgpu_fence_enable_signaling,
 	.signaled = amdgpu_fence_is_signaled,
 	.wait = fence_default_wait,
-<<<<<<< HEAD
-	.release = NULL,
-=======
 	.release = amdgpu_fence_release,
->>>>>>> 06a691e6
 };
 
 /*
