--- conflicted
+++ resolved
@@ -49,8 +49,6 @@
 #define DRIVER_MAJOR 0
 #define DRIVER_MINOR 1
 #define DRIVER_PATCHLEVEL 0
-<<<<<<< HEAD
-=======
 
 struct virtio_gpu_object_params {
 	uint32_t format;
@@ -68,7 +66,6 @@
 	uint32_t nr_samples;
 	uint32_t flags;
 };
->>>>>>> 0ecfebd2
 
 struct virtio_gpu_object {
 	struct drm_gem_object gem_base;
@@ -267,14 +264,8 @@
 void virtio_gpu_free_vbufs(struct virtio_gpu_device *vgdev);
 void virtio_gpu_cmd_create_resource(struct virtio_gpu_device *vgdev,
 				    struct virtio_gpu_object *bo,
-<<<<<<< HEAD
-				    uint32_t format,
-				    uint32_t width,
-				    uint32_t height);
-=======
 				    struct virtio_gpu_object_params *params,
 				    struct virtio_gpu_fence *fence);
->>>>>>> 0ecfebd2
 void virtio_gpu_cmd_unref_resource(struct virtio_gpu_device *vgdev,
 				   uint32_t resource_id);
 void virtio_gpu_cmd_transfer_to_host_2d(struct virtio_gpu_device *vgdev,
@@ -333,12 +324,8 @@
 void
 virtio_gpu_cmd_resource_create_3d(struct virtio_gpu_device *vgdev,
 				  struct virtio_gpu_object *bo,
-<<<<<<< HEAD
-				  struct virtio_gpu_resource_create_3d *rc_3d);
-=======
 				  struct virtio_gpu_object_params *params,
 				  struct virtio_gpu_fence *fence);
->>>>>>> 0ecfebd2
 void virtio_gpu_ctrl_ack(struct virtqueue *vq);
 void virtio_gpu_cursor_ack(struct virtqueue *vq);
 void virtio_gpu_fence_ack(struct virtqueue *vq);
@@ -366,10 +353,7 @@
 int virtio_gpu_mmap(struct file *filp, struct vm_area_struct *vma);
 
 /* virtio_gpu_fence.c */
-<<<<<<< HEAD
-=======
 bool virtio_fence_signaled(struct dma_fence *f);
->>>>>>> 0ecfebd2
 struct virtio_gpu_fence *virtio_gpu_fence_alloc(
 	struct virtio_gpu_device *vgdev);
 int virtio_gpu_fence_emit(struct virtio_gpu_device *vgdev,
