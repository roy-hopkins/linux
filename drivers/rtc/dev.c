--- conflicted
+++ resolved
@@ -391,22 +391,14 @@
 		}
 
 		switch(param.param) {
-<<<<<<< HEAD
-			long offset;
-=======
->>>>>>> 754e0b0e
 		case RTC_PARAM_FEATURES:
 			if (param.index != 0)
 				err = -EINVAL;
 			param.uvalue = rtc->features[0];
 			break;
 
-<<<<<<< HEAD
-		case RTC_PARAM_CORRECTION:
-=======
 		case RTC_PARAM_CORRECTION: {
 			long offset;
->>>>>>> 754e0b0e
 			mutex_unlock(&rtc->ops_lock);
 			if (param.index != 0)
 				return -EINVAL;
@@ -415,11 +407,7 @@
 			if (err == 0)
 				param.svalue = offset;
 			break;
-<<<<<<< HEAD
-
-=======
-		}
->>>>>>> 754e0b0e
+		}
 		default:
 			if (rtc->ops->param_get)
 				err = rtc->ops->param_get(rtc->dev.parent, &param);
