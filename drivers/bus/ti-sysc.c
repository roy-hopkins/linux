// SPDX-License-Identifier: GPL-2.0
/*
 * ti-sysc.c - Texas Instruments sysc interconnect target driver
 */

#include <linux/io.h>
#include <linux/clk.h>
#include <linux/clkdev.h>
#include <linux/delay.h>
#include <linux/list.h>
#include <linux/module.h>
#include <linux/platform_device.h>
#include <linux/pm_domain.h>
#include <linux/pm_runtime.h>
#include <linux/reset.h>
#include <linux/of_address.h>
#include <linux/of_platform.h>
#include <linux/slab.h>
#include <linux/sys_soc.h>
#include <linux/iopoll.h>

#include <linux/platform_data/ti-sysc.h>

#include <dt-bindings/bus/ti-sysc.h>

#define DIS_ISP		BIT(2)
#define DIS_IVA		BIT(1)
#define DIS_SGX		BIT(0)

#define SOC_FLAG(match, flag)	{ .machine = match, .data = (void *)(flag), }

#define MAX_MODULE_SOFTRESET_WAIT		10000

enum sysc_soc {
	SOC_UNKNOWN,
	SOC_2420,
	SOC_2430,
	SOC_3430,
	SOC_3630,
	SOC_4430,
	SOC_4460,
	SOC_4470,
	SOC_5430,
	SOC_AM3,
	SOC_AM4,
	SOC_DRA7,
};

struct sysc_address {
	unsigned long base;
	struct list_head node;
};

struct sysc_soc_info {
	unsigned long general_purpose:1;
	enum sysc_soc soc;
	struct mutex list_lock;			/* disabled modules list lock */
	struct list_head disabled_modules;
};

enum sysc_clocks {
	SYSC_FCK,
	SYSC_ICK,
	SYSC_OPTFCK0,
	SYSC_OPTFCK1,
	SYSC_OPTFCK2,
	SYSC_OPTFCK3,
	SYSC_OPTFCK4,
	SYSC_OPTFCK5,
	SYSC_OPTFCK6,
	SYSC_OPTFCK7,
	SYSC_MAX_CLOCKS,
};

static struct sysc_soc_info *sysc_soc;
static const char * const reg_names[] = { "rev", "sysc", "syss", };
static const char * const clock_names[SYSC_MAX_CLOCKS] = {
	"fck", "ick", "opt0", "opt1", "opt2", "opt3", "opt4",
	"opt5", "opt6", "opt7",
};

#define SYSC_IDLEMODE_MASK		3
#define SYSC_CLOCKACTIVITY_MASK		3

/**
 * struct sysc - TI sysc interconnect target module registers and capabilities
 * @dev: struct device pointer
 * @module_pa: physical address of the interconnect target module
 * @module_size: size of the interconnect target module
 * @module_va: virtual address of the interconnect target module
 * @offsets: register offsets from module base
 * @mdata: ti-sysc to hwmod translation data for a module
 * @clocks: clocks used by the interconnect target module
 * @clock_roles: clock role names for the found clocks
 * @nr_clocks: number of clocks used by the interconnect target module
 * @rsts: resets used by the interconnect target module
 * @legacy_mode: configured for legacy mode if set
 * @cap: interconnect target module capabilities
 * @cfg: interconnect target module configuration
 * @cookie: data used by legacy platform callbacks
 * @name: name if available
 * @revision: interconnect target module revision
 * @enabled: sysc runtime enabled status
 * @needs_resume: runtime resume needed on resume from suspend
 * @child_needs_resume: runtime resume needed for child on resume from suspend
 * @disable_on_idle: status flag used for disabling modules with resets
 * @idle_work: work structure used to perform delayed idle on a module
 * @pre_reset_quirk: module specific pre-reset quirk
 * @post_reset_quirk: module specific post-reset quirk
 * @reset_done_quirk: module specific reset done quirk
 * @module_enable_quirk: module specific enable quirk
 * @module_disable_quirk: module specific disable quirk
 * @module_unlock_quirk: module specific sysconfig unlock quirk
 * @module_lock_quirk: module specific sysconfig lock quirk
 */
struct sysc {
	struct device *dev;
	u64 module_pa;
	u32 module_size;
	void __iomem *module_va;
	int offsets[SYSC_MAX_REGS];
	struct ti_sysc_module_data *mdata;
	struct clk **clocks;
	const char **clock_roles;
	int nr_clocks;
	struct reset_control *rsts;
	const char *legacy_mode;
	const struct sysc_capabilities *cap;
	struct sysc_config cfg;
	struct ti_sysc_cookie cookie;
	const char *name;
	u32 revision;
	unsigned int enabled:1;
	unsigned int needs_resume:1;
	unsigned int child_needs_resume:1;
	struct delayed_work idle_work;
	void (*pre_reset_quirk)(struct sysc *sysc);
	void (*post_reset_quirk)(struct sysc *sysc);
	void (*reset_done_quirk)(struct sysc *sysc);
	void (*module_enable_quirk)(struct sysc *sysc);
	void (*module_disable_quirk)(struct sysc *sysc);
	void (*module_unlock_quirk)(struct sysc *sysc);
	void (*module_lock_quirk)(struct sysc *sysc);
};

static void sysc_parse_dts_quirks(struct sysc *ddata, struct device_node *np,
				  bool is_child);

static void sysc_write(struct sysc *ddata, int offset, u32 value)
{
	if (ddata->cfg.quirks & SYSC_QUIRK_16BIT) {
		writew_relaxed(value & 0xffff, ddata->module_va + offset);

		/* Only i2c revision has LO and HI register with stride of 4 */
		if (ddata->offsets[SYSC_REVISION] >= 0 &&
		    offset == ddata->offsets[SYSC_REVISION]) {
			u16 hi = value >> 16;

			writew_relaxed(hi, ddata->module_va + offset + 4);
		}

		return;
	}

	writel_relaxed(value, ddata->module_va + offset);
}

static u32 sysc_read(struct sysc *ddata, int offset)
{
	if (ddata->cfg.quirks & SYSC_QUIRK_16BIT) {
		u32 val;

		val = readw_relaxed(ddata->module_va + offset);

		/* Only i2c revision has LO and HI register with stride of 4 */
		if (ddata->offsets[SYSC_REVISION] >= 0 &&
		    offset == ddata->offsets[SYSC_REVISION]) {
			u16 tmp = readw_relaxed(ddata->module_va + offset + 4);

			val |= tmp << 16;
		}

		return val;
	}

	return readl_relaxed(ddata->module_va + offset);
}

static bool sysc_opt_clks_needed(struct sysc *ddata)
{
	return !!(ddata->cfg.quirks & SYSC_QUIRK_OPT_CLKS_NEEDED);
}

static u32 sysc_read_revision(struct sysc *ddata)
{
	int offset = ddata->offsets[SYSC_REVISION];

	if (offset < 0)
		return 0;

	return sysc_read(ddata, offset);
}

static u32 sysc_read_sysconfig(struct sysc *ddata)
{
	int offset = ddata->offsets[SYSC_SYSCONFIG];

	if (offset < 0)
		return 0;

	return sysc_read(ddata, offset);
}

static u32 sysc_read_sysstatus(struct sysc *ddata)
{
	int offset = ddata->offsets[SYSC_SYSSTATUS];

	if (offset < 0)
		return 0;

	return sysc_read(ddata, offset);
}

/* Poll on reset status */
static int sysc_wait_softreset(struct sysc *ddata)
{
	u32 sysc_mask, syss_done, rstval;
	int syss_offset, error = 0;

	if (ddata->cap->regbits->srst_shift < 0)
		return 0;

	syss_offset = ddata->offsets[SYSC_SYSSTATUS];
	sysc_mask = BIT(ddata->cap->regbits->srst_shift);

	if (ddata->cfg.quirks & SYSS_QUIRK_RESETDONE_INVERTED)
		syss_done = 0;
	else
		syss_done = ddata->cfg.syss_mask;

	if (syss_offset >= 0) {
		error = readx_poll_timeout_atomic(sysc_read_sysstatus, ddata,
				rstval, (rstval & ddata->cfg.syss_mask) ==
				syss_done, 100, MAX_MODULE_SOFTRESET_WAIT);

	} else if (ddata->cfg.quirks & SYSC_QUIRK_RESET_STATUS) {
		error = readx_poll_timeout_atomic(sysc_read_sysconfig, ddata,
				rstval, !(rstval & sysc_mask),
				100, MAX_MODULE_SOFTRESET_WAIT);
	}

	return error;
}

static int sysc_add_named_clock_from_child(struct sysc *ddata,
					   const char *name,
					   const char *optfck_name)
{
	struct device_node *np = ddata->dev->of_node;
	struct device_node *child;
	struct clk_lookup *cl;
	struct clk *clock;
	const char *n;

	if (name)
		n = name;
	else
		n = optfck_name;

	/* Does the clock alias already exist? */
	clock = of_clk_get_by_name(np, n);
	if (!IS_ERR(clock)) {
		clk_put(clock);

		return 0;
	}

	child = of_get_next_available_child(np, NULL);
	if (!child)
		return -ENODEV;

	clock = devm_get_clk_from_child(ddata->dev, child, name);
	if (IS_ERR(clock))
		return PTR_ERR(clock);

	/*
	 * Use clkdev_add() instead of clkdev_alloc() to avoid the MAX_DEV_ID
	 * limit for clk_get(). If cl ever needs to be freed, it should be done
	 * with clkdev_drop().
	 */
	cl = kzalloc(sizeof(*cl), GFP_KERNEL);
	if (!cl)
		return -ENOMEM;

	cl->con_id = n;
	cl->dev_id = dev_name(ddata->dev);
	cl->clk = clock;
	clkdev_add(cl);

	clk_put(clock);

	return 0;
}

static int sysc_init_ext_opt_clock(struct sysc *ddata, const char *name)
{
	const char *optfck_name;
	int error, index;

	if (ddata->nr_clocks < SYSC_OPTFCK0)
		index = SYSC_OPTFCK0;
	else
		index = ddata->nr_clocks;

	if (name)
		optfck_name = name;
	else
		optfck_name = clock_names[index];

	error = sysc_add_named_clock_from_child(ddata, name, optfck_name);
	if (error)
		return error;

	ddata->clock_roles[index] = optfck_name;
	ddata->nr_clocks++;

	return 0;
}

static int sysc_get_one_clock(struct sysc *ddata, const char *name)
{
	int error, i, index = -ENODEV;

	if (!strncmp(clock_names[SYSC_FCK], name, 3))
		index = SYSC_FCK;
	else if (!strncmp(clock_names[SYSC_ICK], name, 3))
		index = SYSC_ICK;

	if (index < 0) {
		for (i = SYSC_OPTFCK0; i < SYSC_MAX_CLOCKS; i++) {
			if (!ddata->clocks[i]) {
				index = i;
				break;
			}
		}
	}

	if (index < 0) {
		dev_err(ddata->dev, "clock %s not added\n", name);
		return index;
	}

	ddata->clocks[index] = devm_clk_get(ddata->dev, name);
	if (IS_ERR(ddata->clocks[index])) {
		dev_err(ddata->dev, "clock get error for %s: %li\n",
			name, PTR_ERR(ddata->clocks[index]));

		return PTR_ERR(ddata->clocks[index]);
	}

	error = clk_prepare(ddata->clocks[index]);
	if (error) {
		dev_err(ddata->dev, "clock prepare error for %s: %i\n",
			name, error);

		return error;
	}

	return 0;
}

static int sysc_get_clocks(struct sysc *ddata)
{
	struct device_node *np = ddata->dev->of_node;
	struct property *prop;
	const char *name;
	int nr_fck = 0, nr_ick = 0, i, error = 0;

	ddata->clock_roles = devm_kcalloc(ddata->dev,
					  SYSC_MAX_CLOCKS,
					  sizeof(*ddata->clock_roles),
					  GFP_KERNEL);
	if (!ddata->clock_roles)
		return -ENOMEM;

	of_property_for_each_string(np, "clock-names", prop, name) {
		if (!strncmp(clock_names[SYSC_FCK], name, 3))
			nr_fck++;
		if (!strncmp(clock_names[SYSC_ICK], name, 3))
			nr_ick++;
		ddata->clock_roles[ddata->nr_clocks] = name;
		ddata->nr_clocks++;
	}

	if (ddata->nr_clocks < 1)
		return 0;

	if ((ddata->cfg.quirks & SYSC_QUIRK_EXT_OPT_CLOCK)) {
		error = sysc_init_ext_opt_clock(ddata, NULL);
		if (error)
			return error;
	}

	if (ddata->nr_clocks > SYSC_MAX_CLOCKS) {
		dev_err(ddata->dev, "too many clocks for %pOF\n", np);

		return -EINVAL;
	}

	if (nr_fck > 1 || nr_ick > 1) {
		dev_err(ddata->dev, "max one fck and ick for %pOF\n", np);

		return -EINVAL;
	}

	/* Always add a slot for main clocks fck and ick even if unused */
	if (!nr_fck)
		ddata->nr_clocks++;
	if (!nr_ick)
		ddata->nr_clocks++;

	ddata->clocks = devm_kcalloc(ddata->dev,
				     ddata->nr_clocks, sizeof(*ddata->clocks),
				     GFP_KERNEL);
	if (!ddata->clocks)
		return -ENOMEM;

	for (i = 0; i < SYSC_MAX_CLOCKS; i++) {
		const char *name = ddata->clock_roles[i];

		if (!name)
			continue;

		error = sysc_get_one_clock(ddata, name);
		if (error)
			return error;
	}

	return 0;
}

static int sysc_enable_main_clocks(struct sysc *ddata)
{
	struct clk *clock;
	int i, error;

	if (!ddata->clocks)
		return 0;

	for (i = 0; i < SYSC_OPTFCK0; i++) {
		clock = ddata->clocks[i];

		/* Main clocks may not have ick */
		if (IS_ERR_OR_NULL(clock))
			continue;

		error = clk_enable(clock);
		if (error)
			goto err_disable;
	}

	return 0;

err_disable:
	for (i--; i >= 0; i--) {
		clock = ddata->clocks[i];

		/* Main clocks may not have ick */
		if (IS_ERR_OR_NULL(clock))
			continue;

		clk_disable(clock);
	}

	return error;
}

static void sysc_disable_main_clocks(struct sysc *ddata)
{
	struct clk *clock;
	int i;

	if (!ddata->clocks)
		return;

	for (i = 0; i < SYSC_OPTFCK0; i++) {
		clock = ddata->clocks[i];
		if (IS_ERR_OR_NULL(clock))
			continue;

		clk_disable(clock);
	}
}

static int sysc_enable_opt_clocks(struct sysc *ddata)
{
	struct clk *clock;
	int i, error;

	if (!ddata->clocks || ddata->nr_clocks < SYSC_OPTFCK0 + 1)
		return 0;

	for (i = SYSC_OPTFCK0; i < SYSC_MAX_CLOCKS; i++) {
		clock = ddata->clocks[i];

		/* Assume no holes for opt clocks */
		if (IS_ERR_OR_NULL(clock))
			return 0;

		error = clk_enable(clock);
		if (error)
			goto err_disable;
	}

	return 0;

err_disable:
	for (i--; i >= 0; i--) {
		clock = ddata->clocks[i];
		if (IS_ERR_OR_NULL(clock))
			continue;

		clk_disable(clock);
	}

	return error;
}

static void sysc_disable_opt_clocks(struct sysc *ddata)
{
	struct clk *clock;
	int i;

	if (!ddata->clocks || ddata->nr_clocks < SYSC_OPTFCK0 + 1)
		return;

	for (i = SYSC_OPTFCK0; i < SYSC_MAX_CLOCKS; i++) {
		clock = ddata->clocks[i];

		/* Assume no holes for opt clocks */
		if (IS_ERR_OR_NULL(clock))
			return;

		clk_disable(clock);
	}
}

static void sysc_clkdm_deny_idle(struct sysc *ddata)
{
	struct ti_sysc_platform_data *pdata;

	if (ddata->legacy_mode || (ddata->cfg.quirks & SYSC_QUIRK_CLKDM_NOAUTO))
		return;

	pdata = dev_get_platdata(ddata->dev);
	if (pdata && pdata->clkdm_deny_idle)
		pdata->clkdm_deny_idle(ddata->dev, &ddata->cookie);
}

static void sysc_clkdm_allow_idle(struct sysc *ddata)
{
	struct ti_sysc_platform_data *pdata;

	if (ddata->legacy_mode || (ddata->cfg.quirks & SYSC_QUIRK_CLKDM_NOAUTO))
		return;

	pdata = dev_get_platdata(ddata->dev);
	if (pdata && pdata->clkdm_allow_idle)
		pdata->clkdm_allow_idle(ddata->dev, &ddata->cookie);
}

/**
 * sysc_init_resets - init rstctrl reset line if configured
 * @ddata: device driver data
 *
 * See sysc_rstctrl_reset_deassert().
 */
static int sysc_init_resets(struct sysc *ddata)
{
	ddata->rsts =
		devm_reset_control_get_optional_shared(ddata->dev, "rstctrl");

	return PTR_ERR_OR_ZERO(ddata->rsts);
}

/**
 * sysc_parse_and_check_child_range - parses module IO region from ranges
 * @ddata: device driver data
 *
 * In general we only need rev, syss, and sysc registers and not the whole
 * module range. But we do want the offsets for these registers from the
 * module base. This allows us to check them against the legacy hwmod
 * platform data. Let's also check the ranges are configured properly.
 */
static int sysc_parse_and_check_child_range(struct sysc *ddata)
{
	struct device_node *np = ddata->dev->of_node;
	const __be32 *ranges;
	u32 nr_addr, nr_size;
	int len, error;

	ranges = of_get_property(np, "ranges", &len);
	if (!ranges) {
		dev_err(ddata->dev, "missing ranges for %pOF\n", np);

		return -ENOENT;
	}

	len /= sizeof(*ranges);

	if (len < 3) {
		dev_err(ddata->dev, "incomplete ranges for %pOF\n", np);

		return -EINVAL;
	}

	error = of_property_read_u32(np, "#address-cells", &nr_addr);
	if (error)
		return -ENOENT;

	error = of_property_read_u32(np, "#size-cells", &nr_size);
	if (error)
		return -ENOENT;

	if (nr_addr != 1 || nr_size != 1) {
		dev_err(ddata->dev, "invalid ranges for %pOF\n", np);

		return -EINVAL;
	}

	ranges++;
	ddata->module_pa = of_translate_address(np, ranges++);
	ddata->module_size = be32_to_cpup(ranges);

	return 0;
}

/* Interconnect instances to probe before l4_per instances */
static struct resource early_bus_ranges[] = {
	/* am3/4 l4_wkup */
	{ .start = 0x44c00000, .end = 0x44c00000 + 0x300000, },
	/* omap4/5 and dra7 l4_cfg */
	{ .start = 0x4a000000, .end = 0x4a000000 + 0x300000, },
	/* omap4 l4_wkup */
	{ .start = 0x4a300000, .end = 0x4a300000 + 0x30000,  },
	/* omap5 and dra7 l4_wkup without dra7 dcan segment */
	{ .start = 0x4ae00000, .end = 0x4ae00000 + 0x30000,  },
};

static atomic_t sysc_defer = ATOMIC_INIT(10);

/**
 * sysc_defer_non_critical - defer non_critical interconnect probing
 * @ddata: device driver data
 *
 * We want to probe l4_cfg and l4_wkup interconnect instances before any
 * l4_per instances as l4_per instances depend on resources on l4_cfg and
 * l4_wkup interconnects.
 */
static int sysc_defer_non_critical(struct sysc *ddata)
{
	struct resource *res;
	int i;

	if (!atomic_read(&sysc_defer))
		return 0;

	for (i = 0; i < ARRAY_SIZE(early_bus_ranges); i++) {
		res = &early_bus_ranges[i];
		if (ddata->module_pa >= res->start &&
		    ddata->module_pa <= res->end) {
			atomic_set(&sysc_defer, 0);

			return 0;
		}
	}

	atomic_dec_if_positive(&sysc_defer);

	return -EPROBE_DEFER;
}

static struct device_node *stdout_path;

static void sysc_init_stdout_path(struct sysc *ddata)
{
	struct device_node *np = NULL;
	const char *uart;

	if (IS_ERR(stdout_path))
		return;

	if (stdout_path)
		return;

	np = of_find_node_by_path("/chosen");
	if (!np)
		goto err;

	uart = of_get_property(np, "stdout-path", NULL);
	if (!uart)
		goto err;

	np = of_find_node_by_path(uart);
	if (!np)
		goto err;

	stdout_path = np;

	return;

err:
	stdout_path = ERR_PTR(-ENODEV);
}

static void sysc_check_quirk_stdout(struct sysc *ddata,
				    struct device_node *np)
{
	sysc_init_stdout_path(ddata);
	if (np != stdout_path)
		return;

	ddata->cfg.quirks |= SYSC_QUIRK_NO_IDLE_ON_INIT |
				SYSC_QUIRK_NO_RESET_ON_INIT;
}

/**
 * sysc_check_one_child - check child configuration
 * @ddata: device driver data
 * @np: child device node
 *
 * Let's avoid messy situations where we have new interconnect target
 * node but children have "ti,hwmods". These belong to the interconnect
 * target node and are managed by this driver.
 */
static void sysc_check_one_child(struct sysc *ddata,
				 struct device_node *np)
{
	const char *name;

	name = of_get_property(np, "ti,hwmods", NULL);
	if (name && !of_device_is_compatible(np, "ti,sysc"))
		dev_warn(ddata->dev, "really a child ti,hwmods property?");

	sysc_check_quirk_stdout(ddata, np);
	sysc_parse_dts_quirks(ddata, np, true);
}

static void sysc_check_children(struct sysc *ddata)
{
	struct device_node *child;

	for_each_child_of_node(ddata->dev->of_node, child)
		sysc_check_one_child(ddata, child);
}

/*
 * So far only I2C uses 16-bit read access with clockactivity with revision
 * in two registers with stride of 4. We can detect this based on the rev
 * register size to configure things far enough to be able to properly read
 * the revision register.
 */
static void sysc_check_quirk_16bit(struct sysc *ddata, struct resource *res)
{
	if (resource_size(res) == 8)
		ddata->cfg.quirks |= SYSC_QUIRK_16BIT | SYSC_QUIRK_USE_CLOCKACT;
}

/**
 * sysc_parse_one - parses the interconnect target module registers
 * @ddata: device driver data
 * @reg: register to parse
 */
static int sysc_parse_one(struct sysc *ddata, enum sysc_registers reg)
{
	struct resource *res;
	const char *name;

	switch (reg) {
	case SYSC_REVISION:
	case SYSC_SYSCONFIG:
	case SYSC_SYSSTATUS:
		name = reg_names[reg];
		break;
	default:
		return -EINVAL;
	}

	res = platform_get_resource_byname(to_platform_device(ddata->dev),
					   IORESOURCE_MEM, name);
	if (!res) {
		ddata->offsets[reg] = -ENODEV;

		return 0;
	}

	ddata->offsets[reg] = res->start - ddata->module_pa;
	if (reg == SYSC_REVISION)
		sysc_check_quirk_16bit(ddata, res);

	return 0;
}

static int sysc_parse_registers(struct sysc *ddata)
{
	int i, error;

	for (i = 0; i < SYSC_MAX_REGS; i++) {
		error = sysc_parse_one(ddata, i);
		if (error)
			return error;
	}

	return 0;
}

/**
 * sysc_check_registers - check for misconfigured register overlaps
 * @ddata: device driver data
 */
static int sysc_check_registers(struct sysc *ddata)
{
	int i, j, nr_regs = 0, nr_matches = 0;

	for (i = 0; i < SYSC_MAX_REGS; i++) {
		if (ddata->offsets[i] < 0)
			continue;

		if (ddata->offsets[i] > (ddata->module_size - 4)) {
			dev_err(ddata->dev, "register outside module range");

				return -EINVAL;
		}

		for (j = 0; j < SYSC_MAX_REGS; j++) {
			if (ddata->offsets[j] < 0)
				continue;

			if (ddata->offsets[i] == ddata->offsets[j])
				nr_matches++;
		}
		nr_regs++;
	}

	if (nr_matches > nr_regs) {
		dev_err(ddata->dev, "overlapping registers: (%i/%i)",
			nr_regs, nr_matches);

		return -EINVAL;
	}

	return 0;
}

/**
 * syc_ioremap - ioremap register space for the interconnect target module
 * @ddata: device driver data
 *
 * Note that the interconnect target module registers can be anywhere
 * within the interconnect target module range. For example, SGX has
 * them at offset 0x1fc00 in the 32MB module address space. And cpsw
 * has them at offset 0x1200 in the CPSW_WR child. Usually the
 * the interconnect target module registers are at the beginning of
 * the module range though.
 */
static int sysc_ioremap(struct sysc *ddata)
{
	int size;

	if (ddata->offsets[SYSC_REVISION] < 0 &&
	    ddata->offsets[SYSC_SYSCONFIG] < 0 &&
	    ddata->offsets[SYSC_SYSSTATUS] < 0) {
		size = ddata->module_size;
	} else {
		size = max3(ddata->offsets[SYSC_REVISION],
			    ddata->offsets[SYSC_SYSCONFIG],
			    ddata->offsets[SYSC_SYSSTATUS]);

		if (size < SZ_1K)
			size = SZ_1K;

		if ((size + sizeof(u32)) > ddata->module_size)
			size = ddata->module_size;
	}

	ddata->module_va = devm_ioremap(ddata->dev,
					ddata->module_pa,
					size + sizeof(u32));
	if (!ddata->module_va)
		return -EIO;

	return 0;
}

/**
 * sysc_map_and_check_registers - ioremap and check device registers
 * @ddata: device driver data
 */
static int sysc_map_and_check_registers(struct sysc *ddata)
{
	struct device_node *np = ddata->dev->of_node;
	int error;

	error = sysc_parse_and_check_child_range(ddata);
	if (error)
		return error;

	error = sysc_defer_non_critical(ddata);
	if (error)
		return error;

	sysc_check_children(ddata);

	if (!of_get_property(np, "reg", NULL))
		return 0;

	error = sysc_parse_registers(ddata);
	if (error)
		return error;

	error = sysc_ioremap(ddata);
	if (error)
		return error;

	error = sysc_check_registers(ddata);
	if (error)
		return error;

	return 0;
}

/**
 * sysc_show_rev - read and show interconnect target module revision
 * @bufp: buffer to print the information to
 * @ddata: device driver data
 */
static int sysc_show_rev(char *bufp, struct sysc *ddata)
{
	int len;

	if (ddata->offsets[SYSC_REVISION] < 0)
		return sprintf(bufp, ":NA");

	len = sprintf(bufp, ":%08x", ddata->revision);

	return len;
}

static int sysc_show_reg(struct sysc *ddata,
			 char *bufp, enum sysc_registers reg)
{
	if (ddata->offsets[reg] < 0)
		return sprintf(bufp, ":NA");

	return sprintf(bufp, ":%x", ddata->offsets[reg]);
}

static int sysc_show_name(char *bufp, struct sysc *ddata)
{
	if (!ddata->name)
		return 0;

	return sprintf(bufp, ":%s", ddata->name);
}

/**
 * sysc_show_registers - show information about interconnect target module
 * @ddata: device driver data
 */
static void sysc_show_registers(struct sysc *ddata)
{
	char buf[128];
	char *bufp = buf;
	int i;

	for (i = 0; i < SYSC_MAX_REGS; i++)
		bufp += sysc_show_reg(ddata, bufp, i);

	bufp += sysc_show_rev(bufp, ddata);
	bufp += sysc_show_name(bufp, ddata);

	dev_dbg(ddata->dev, "%llx:%x%s\n",
		ddata->module_pa, ddata->module_size,
		buf);
}

/**
 * sysc_write_sysconfig - handle sysconfig quirks for register write
 * @ddata: device driver data
 * @value: register value
 */
static void sysc_write_sysconfig(struct sysc *ddata, u32 value)
{
	if (ddata->module_unlock_quirk)
		ddata->module_unlock_quirk(ddata);

	sysc_write(ddata, ddata->offsets[SYSC_SYSCONFIG], value);

	if (ddata->module_lock_quirk)
		ddata->module_lock_quirk(ddata);
}

#define SYSC_IDLE_MASK	(SYSC_NR_IDLEMODES - 1)
#define SYSC_CLOCACT_ICK	2

/* Caller needs to manage sysc_clkdm_deny_idle() and sysc_clkdm_allow_idle() */
static int sysc_enable_module(struct device *dev)
{
	struct sysc *ddata;
	const struct sysc_regbits *regbits;
	u32 reg, idlemodes, best_mode;
	int error;

	ddata = dev_get_drvdata(dev);

	/*
	 * Some modules like DSS reset automatically on idle. Enable optional
	 * reset clocks and wait for OCP softreset to complete.
	 */
	if (ddata->cfg.quirks & SYSC_QUIRK_OPT_CLKS_IN_RESET) {
		error = sysc_enable_opt_clocks(ddata);
		if (error) {
			dev_err(ddata->dev,
				"Optional clocks failed for enable: %i\n",
				error);
			return error;
		}
	}
	/*
	 * Some modules like i2c and hdq1w have unusable reset status unless
	 * the module reset quirk is enabled. Skip status check on enable.
	 */
	if (!(ddata->cfg.quirks & SYSC_MODULE_QUIRK_ENA_RESETDONE)) {
		error = sysc_wait_softreset(ddata);
		if (error)
			dev_warn(ddata->dev, "OCP softreset timed out\n");
	}
	if (ddata->cfg.quirks & SYSC_QUIRK_OPT_CLKS_IN_RESET)
		sysc_disable_opt_clocks(ddata);

	/*
	 * Some subsystem private interconnects, like DSS top level module,
	 * need only the automatic OCP softreset handling with no sysconfig
	 * register bits to configure.
	 */
	if (ddata->offsets[SYSC_SYSCONFIG] == -ENODEV)
		return 0;

	regbits = ddata->cap->regbits;
	reg = sysc_read(ddata, ddata->offsets[SYSC_SYSCONFIG]);

	/*
	 * Set CLOCKACTIVITY, we only use it for ick. And we only configure it
	 * based on the SYSC_QUIRK_USE_CLOCKACT flag, not based on the hardware
	 * capabilities. See the old HWMOD_SET_DEFAULT_CLOCKACT flag.
	 */
	if (regbits->clkact_shift >= 0 &&
	    (ddata->cfg.quirks & SYSC_QUIRK_USE_CLOCKACT))
		reg |= SYSC_CLOCACT_ICK << regbits->clkact_shift;

	/* Set SIDLE mode */
	idlemodes = ddata->cfg.sidlemodes;
	if (!idlemodes || regbits->sidle_shift < 0)
		goto set_midle;

	if (ddata->cfg.quirks & (SYSC_QUIRK_SWSUP_SIDLE |
				 SYSC_QUIRK_SWSUP_SIDLE_ACT)) {
		best_mode = SYSC_IDLE_NO;
	} else {
		best_mode = fls(ddata->cfg.sidlemodes) - 1;
		if (best_mode > SYSC_IDLE_MASK) {
			dev_err(dev, "%s: invalid sidlemode\n", __func__);
			return -EINVAL;
		}

		/* Set WAKEUP */
		if (regbits->enwkup_shift >= 0 &&
		    ddata->cfg.sysc_val & BIT(regbits->enwkup_shift))
			reg |= BIT(regbits->enwkup_shift);
	}

	reg &= ~(SYSC_IDLE_MASK << regbits->sidle_shift);
	reg |= best_mode << regbits->sidle_shift;
	sysc_write_sysconfig(ddata, reg);

set_midle:
	/* Set MIDLE mode */
	idlemodes = ddata->cfg.midlemodes;
	if (!idlemodes || regbits->midle_shift < 0)
		goto set_autoidle;

	best_mode = fls(ddata->cfg.midlemodes) - 1;
	if (best_mode > SYSC_IDLE_MASK) {
		dev_err(dev, "%s: invalid midlemode\n", __func__);
		return -EINVAL;
	}

	if (ddata->cfg.quirks & SYSC_QUIRK_SWSUP_MSTANDBY)
		best_mode = SYSC_IDLE_NO;

	reg &= ~(SYSC_IDLE_MASK << regbits->midle_shift);
	reg |= best_mode << regbits->midle_shift;
	sysc_write_sysconfig(ddata, reg);

set_autoidle:
	/* Autoidle bit must enabled separately if available */
	if (regbits->autoidle_shift >= 0 &&
	    ddata->cfg.sysc_val & BIT(regbits->autoidle_shift)) {
		reg |= 1 << regbits->autoidle_shift;
		sysc_write_sysconfig(ddata, reg);
	}

	/* Flush posted write */
	sysc_read(ddata, ddata->offsets[SYSC_SYSCONFIG]);

	if (ddata->module_enable_quirk)
		ddata->module_enable_quirk(ddata);

	return 0;
}

static int sysc_best_idle_mode(u32 idlemodes, u32 *best_mode)
{
	if (idlemodes & BIT(SYSC_IDLE_SMART_WKUP))
		*best_mode = SYSC_IDLE_SMART_WKUP;
	else if (idlemodes & BIT(SYSC_IDLE_SMART))
		*best_mode = SYSC_IDLE_SMART;
	else if (idlemodes & BIT(SYSC_IDLE_FORCE))
		*best_mode = SYSC_IDLE_FORCE;
	else
		return -EINVAL;

	return 0;
}

/* Caller needs to manage sysc_clkdm_deny_idle() and sysc_clkdm_allow_idle() */
static int sysc_disable_module(struct device *dev)
{
	struct sysc *ddata;
	const struct sysc_regbits *regbits;
	u32 reg, idlemodes, best_mode;
	int ret;

	ddata = dev_get_drvdata(dev);
	if (ddata->offsets[SYSC_SYSCONFIG] == -ENODEV)
		return 0;

	if (ddata->module_disable_quirk)
		ddata->module_disable_quirk(ddata);

	regbits = ddata->cap->regbits;
	reg = sysc_read(ddata, ddata->offsets[SYSC_SYSCONFIG]);

	/* Set MIDLE mode */
	idlemodes = ddata->cfg.midlemodes;
	if (!idlemodes || regbits->midle_shift < 0)
		goto set_sidle;

	ret = sysc_best_idle_mode(idlemodes, &best_mode);
	if (ret) {
		dev_err(dev, "%s: invalid midlemode\n", __func__);
		return ret;
	}

	if (ddata->cfg.quirks & (SYSC_QUIRK_SWSUP_MSTANDBY) ||
	    ddata->cfg.quirks & (SYSC_QUIRK_FORCE_MSTANDBY))
		best_mode = SYSC_IDLE_FORCE;

	reg &= ~(SYSC_IDLE_MASK << regbits->midle_shift);
	reg |= best_mode << regbits->midle_shift;
	sysc_write_sysconfig(ddata, reg);

set_sidle:
	/* Set SIDLE mode */
	idlemodes = ddata->cfg.sidlemodes;
	if (!idlemodes || regbits->sidle_shift < 0)
		return 0;

	if (ddata->cfg.quirks & SYSC_QUIRK_SWSUP_SIDLE) {
		best_mode = SYSC_IDLE_FORCE;
	} else {
		ret = sysc_best_idle_mode(idlemodes, &best_mode);
		if (ret) {
			dev_err(dev, "%s: invalid sidlemode\n", __func__);
			return ret;
		}
	}

	reg &= ~(SYSC_IDLE_MASK << regbits->sidle_shift);
	reg |= best_mode << regbits->sidle_shift;
	if (regbits->autoidle_shift >= 0 &&
	    ddata->cfg.sysc_val & BIT(regbits->autoidle_shift))
		reg |= 1 << regbits->autoidle_shift;
	sysc_write_sysconfig(ddata, reg);

	/* Flush posted write */
	sysc_read(ddata, ddata->offsets[SYSC_SYSCONFIG]);

	return 0;
}

static int __maybe_unused sysc_runtime_suspend_legacy(struct device *dev,
						      struct sysc *ddata)
{
	struct ti_sysc_platform_data *pdata;
	int error;

	pdata = dev_get_platdata(ddata->dev);
	if (!pdata)
		return 0;

	if (!pdata->idle_module)
		return -ENODEV;

	error = pdata->idle_module(dev, &ddata->cookie);
	if (error)
		dev_err(dev, "%s: could not idle: %i\n",
			__func__, error);

	reset_control_assert(ddata->rsts);

	return 0;
}

static int __maybe_unused sysc_runtime_resume_legacy(struct device *dev,
						     struct sysc *ddata)
{
	struct ti_sysc_platform_data *pdata;
	int error;

	pdata = dev_get_platdata(ddata->dev);
	if (!pdata)
		return 0;

	if (!pdata->enable_module)
		return -ENODEV;

	error = pdata->enable_module(dev, &ddata->cookie);
	if (error)
		dev_err(dev, "%s: could not enable: %i\n",
			__func__, error);

	reset_control_deassert(ddata->rsts);

	return 0;
}

static int __maybe_unused sysc_runtime_suspend(struct device *dev)
{
	struct sysc *ddata;
	int error = 0;

	ddata = dev_get_drvdata(dev);

	if (!ddata->enabled)
		return 0;

	sysc_clkdm_deny_idle(ddata);

	if (ddata->legacy_mode) {
		error = sysc_runtime_suspend_legacy(dev, ddata);
		if (error)
			goto err_allow_idle;
	} else {
		error = sysc_disable_module(dev);
		if (error)
			goto err_allow_idle;
	}

	sysc_disable_main_clocks(ddata);

	if (sysc_opt_clks_needed(ddata))
		sysc_disable_opt_clocks(ddata);

	ddata->enabled = false;

err_allow_idle:
	sysc_clkdm_allow_idle(ddata);

	reset_control_assert(ddata->rsts);

	return error;
}

static int __maybe_unused sysc_runtime_resume(struct device *dev)
{
	struct sysc *ddata;
	int error = 0;

	ddata = dev_get_drvdata(dev);

	if (ddata->enabled)
		return 0;


	sysc_clkdm_deny_idle(ddata);

	if (sysc_opt_clks_needed(ddata)) {
		error = sysc_enable_opt_clocks(ddata);
		if (error)
			goto err_allow_idle;
	}

	error = sysc_enable_main_clocks(ddata);
	if (error)
		goto err_opt_clocks;

	reset_control_deassert(ddata->rsts);

	if (ddata->legacy_mode) {
		error = sysc_runtime_resume_legacy(dev, ddata);
		if (error)
			goto err_main_clocks;
	} else {
		error = sysc_enable_module(dev);
		if (error)
			goto err_main_clocks;
	}

	ddata->enabled = true;

	sysc_clkdm_allow_idle(ddata);

	return 0;

err_main_clocks:
	sysc_disable_main_clocks(ddata);
err_opt_clocks:
	if (sysc_opt_clks_needed(ddata))
		sysc_disable_opt_clocks(ddata);
err_allow_idle:
	sysc_clkdm_allow_idle(ddata);

	return error;
}

static int __maybe_unused sysc_noirq_suspend(struct device *dev)
{
	struct sysc *ddata;

	ddata = dev_get_drvdata(dev);

	if (ddata->cfg.quirks &
	    (SYSC_QUIRK_LEGACY_IDLE | SYSC_QUIRK_NO_IDLE))
		return 0;

	return pm_runtime_force_suspend(dev);
}

static int __maybe_unused sysc_noirq_resume(struct device *dev)
{
	struct sysc *ddata;

	ddata = dev_get_drvdata(dev);

	if (ddata->cfg.quirks &
	    (SYSC_QUIRK_LEGACY_IDLE | SYSC_QUIRK_NO_IDLE))
		return 0;

	return pm_runtime_force_resume(dev);
}

static const struct dev_pm_ops sysc_pm_ops = {
	SET_NOIRQ_SYSTEM_SLEEP_PM_OPS(sysc_noirq_suspend, sysc_noirq_resume)
	SET_RUNTIME_PM_OPS(sysc_runtime_suspend,
			   sysc_runtime_resume,
			   NULL)
};

/* Module revision register based quirks */
struct sysc_revision_quirk {
	const char *name;
	u32 base;
	int rev_offset;
	int sysc_offset;
	int syss_offset;
	u32 revision;
	u32 revision_mask;
	u32 quirks;
};

#define SYSC_QUIRK(optname, optbase, optrev, optsysc, optsyss,		\
		   optrev_val, optrevmask, optquirkmask)		\
	{								\
		.name = (optname),					\
		.base = (optbase),					\
		.rev_offset = (optrev),					\
		.sysc_offset = (optsysc),				\
		.syss_offset = (optsyss),				\
		.revision = (optrev_val),				\
		.revision_mask = (optrevmask),				\
		.quirks = (optquirkmask),				\
	}

static const struct sysc_revision_quirk sysc_revision_quirks[] = {
	/* These drivers need to be fixed to not use pm_runtime_irq_safe() */
	SYSC_QUIRK("gpio", 0, 0, 0x10, 0x114, 0x50600801, 0xffff00ff,
		   SYSC_QUIRK_LEGACY_IDLE | SYSC_QUIRK_OPT_CLKS_IN_RESET),
	SYSC_QUIRK("sham", 0, 0x100, 0x110, 0x114, 0x40000c03, 0xffffffff,
		   SYSC_QUIRK_LEGACY_IDLE),
	SYSC_QUIRK("smartreflex", 0, -ENODEV, 0x24, -ENODEV, 0x00000000, 0xffffffff,
		   SYSC_QUIRK_LEGACY_IDLE),
	SYSC_QUIRK("smartreflex", 0, -ENODEV, 0x38, -ENODEV, 0x00000000, 0xffffffff,
		   SYSC_QUIRK_LEGACY_IDLE),
	SYSC_QUIRK("uart", 0, 0x50, 0x54, 0x58, 0x00000046, 0xffffffff,
		   SYSC_QUIRK_SWSUP_SIDLE | SYSC_QUIRK_LEGACY_IDLE),
	SYSC_QUIRK("uart", 0, 0x50, 0x54, 0x58, 0x00000052, 0xffffffff,
		   SYSC_QUIRK_SWSUP_SIDLE | SYSC_QUIRK_LEGACY_IDLE),
	/* Uarts on omap4 and later */
	SYSC_QUIRK("uart", 0, 0x50, 0x54, 0x58, 0x50411e03, 0xffff00ff,
		   SYSC_QUIRK_SWSUP_SIDLE_ACT | SYSC_QUIRK_LEGACY_IDLE),
	SYSC_QUIRK("uart", 0, 0x50, 0x54, 0x58, 0x47422e03, 0xffffffff,
		   SYSC_QUIRK_SWSUP_SIDLE_ACT | SYSC_QUIRK_LEGACY_IDLE),

	/* Quirks that need to be set based on the module address */
	SYSC_QUIRK("mcpdm", 0x40132000, 0, 0x10, -ENODEV, 0x50000800, 0xffffffff,
		   SYSC_QUIRK_EXT_OPT_CLOCK | SYSC_QUIRK_NO_RESET_ON_INIT |
		   SYSC_QUIRK_SWSUP_SIDLE),

	/* Quirks that need to be set based on detected module */
	SYSC_QUIRK("aess", 0, 0, 0x10, -ENODEV, 0x40000000, 0xffffffff,
		   SYSC_MODULE_QUIRK_AESS),
	SYSC_QUIRK("dcan", 0x48480000, 0x20, -ENODEV, -ENODEV, 0xa3170504, 0xffffffff,
		   SYSC_QUIRK_CLKDM_NOAUTO),
	SYSC_QUIRK("dss", 0x4832a000, 0, 0x10, 0x14, 0x00000020, 0xffffffff,
		   SYSC_QUIRK_OPT_CLKS_IN_RESET | SYSC_MODULE_QUIRK_DSS_RESET),
	SYSC_QUIRK("dss", 0x58000000, 0, -ENODEV, 0x14, 0x00000040, 0xffffffff,
		   SYSC_QUIRK_OPT_CLKS_IN_RESET | SYSC_MODULE_QUIRK_DSS_RESET),
	SYSC_QUIRK("dss", 0x58000000, 0, -ENODEV, 0x14, 0x00000061, 0xffffffff,
		   SYSC_QUIRK_OPT_CLKS_IN_RESET | SYSC_MODULE_QUIRK_DSS_RESET),
	SYSC_QUIRK("dwc3", 0x48880000, 0, 0x10, -ENODEV, 0x500a0200, 0xffffffff,
		   SYSC_QUIRK_CLKDM_NOAUTO),
	SYSC_QUIRK("dwc3", 0x488c0000, 0, 0x10, -ENODEV, 0x500a0200, 0xffffffff,
		   SYSC_QUIRK_CLKDM_NOAUTO),
	SYSC_QUIRK("gpmc", 0, 0, 0x10, 0x14, 0x00000060, 0xffffffff,
		   SYSC_QUIRK_GPMC_DEBUG),
	SYSC_QUIRK("hdmi", 0, 0, 0x10, -ENODEV, 0x50030200, 0xffffffff,
		   SYSC_QUIRK_OPT_CLKS_NEEDED),
	SYSC_QUIRK("hdq1w", 0, 0, 0x14, 0x18, 0x00000006, 0xffffffff,
		   SYSC_MODULE_QUIRK_HDQ1W | SYSC_MODULE_QUIRK_ENA_RESETDONE),
	SYSC_QUIRK("hdq1w", 0, 0, 0x14, 0x18, 0x0000000a, 0xffffffff,
		   SYSC_MODULE_QUIRK_HDQ1W | SYSC_MODULE_QUIRK_ENA_RESETDONE),
	SYSC_QUIRK("i2c", 0, 0, 0x20, 0x10, 0x00000036, 0x000000ff,
		   SYSC_MODULE_QUIRK_I2C | SYSC_MODULE_QUIRK_ENA_RESETDONE),
	SYSC_QUIRK("i2c", 0, 0, 0x20, 0x10, 0x0000003c, 0x000000ff,
		   SYSC_MODULE_QUIRK_I2C | SYSC_MODULE_QUIRK_ENA_RESETDONE),
	SYSC_QUIRK("i2c", 0, 0, 0x20, 0x10, 0x00000040, 0x000000ff,
		   SYSC_MODULE_QUIRK_I2C | SYSC_MODULE_QUIRK_ENA_RESETDONE),
	SYSC_QUIRK("i2c", 0, 0, 0x10, 0x90, 0x5040000a, 0xfffff0f0,
		   SYSC_MODULE_QUIRK_I2C | SYSC_MODULE_QUIRK_ENA_RESETDONE),
	SYSC_QUIRK("gpu", 0x50000000, 0x14, -ENODEV, -ENODEV, 0x00010201, 0xffffffff, 0),
	SYSC_QUIRK("gpu", 0x50000000, 0xfe00, 0xfe10, -ENODEV, 0x40000000 , 0xffffffff,
		   SYSC_MODULE_QUIRK_SGX),
	SYSC_QUIRK("lcdc", 0, 0, 0x54, -ENODEV, 0x4f201000, 0xffffffff,
		   SYSC_QUIRK_SWSUP_SIDLE | SYSC_QUIRK_SWSUP_MSTANDBY),
	SYSC_QUIRK("rtc", 0, 0x74, 0x78, -ENODEV, 0x4eb01908, 0xffff00f0,
		   SYSC_MODULE_QUIRK_RTC_UNLOCK),
	SYSC_QUIRK("tptc", 0, 0, 0x10, -ENODEV, 0x40006c00, 0xffffefff,
		   SYSC_QUIRK_SWSUP_SIDLE | SYSC_QUIRK_SWSUP_MSTANDBY),
	SYSC_QUIRK("tptc", 0, 0, -ENODEV, -ENODEV, 0x40007c00, 0xffffffff,
		   SYSC_QUIRK_SWSUP_SIDLE | SYSC_QUIRK_SWSUP_MSTANDBY),
	SYSC_QUIRK("usb_host_hs", 0, 0, 0x10, 0x14, 0x50700100, 0xffffffff,
		   SYSC_QUIRK_SWSUP_SIDLE | SYSC_QUIRK_SWSUP_MSTANDBY),
	SYSC_QUIRK("usb_host_hs", 0, 0, 0x10, -ENODEV, 0x50700101, 0xffffffff,
		   SYSC_QUIRK_SWSUP_SIDLE | SYSC_QUIRK_SWSUP_MSTANDBY),
	SYSC_QUIRK("usb_otg_hs", 0, 0x400, 0x404, 0x408, 0x00000050,
		   0xffffffff, SYSC_QUIRK_SWSUP_SIDLE | SYSC_QUIRK_SWSUP_MSTANDBY),
	SYSC_QUIRK("usb_otg_hs", 0, 0, 0x10, -ENODEV, 0x4ea2080d, 0xffffffff,
		   SYSC_QUIRK_SWSUP_SIDLE | SYSC_QUIRK_SWSUP_MSTANDBY),
	SYSC_QUIRK("wdt", 0, 0, 0x10, 0x14, 0x502a0500, 0xfffff0f0,
		   SYSC_MODULE_QUIRK_WDT),
	/* PRUSS on am3, am4 and am5 */
	SYSC_QUIRK("pruss", 0, 0x26000, 0x26004, -ENODEV, 0x47000000, 0xff000000,
		   SYSC_MODULE_QUIRK_PRUSS),
	/* Watchdog on am3 and am4 */
	SYSC_QUIRK("wdt", 0x44e35000, 0, 0x10, 0x14, 0x502a0500, 0xfffff0f0,
		   SYSC_MODULE_QUIRK_WDT | SYSC_QUIRK_SWSUP_SIDLE),

#ifdef DEBUG
	SYSC_QUIRK("adc", 0, 0, 0x10, -ENODEV, 0x47300001, 0xffffffff, 0),
	SYSC_QUIRK("atl", 0, 0, -ENODEV, -ENODEV, 0x0a070100, 0xffffffff, 0),
	SYSC_QUIRK("cm", 0, 0, -ENODEV, -ENODEV, 0x40000301, 0xffffffff, 0),
	SYSC_QUIRK("control", 0, 0, 0x10, -ENODEV, 0x40000900, 0xffffffff, 0),
	SYSC_QUIRK("cpgmac", 0, 0x1200, 0x1208, 0x1204, 0x4edb1902,
		   0xffff00f0, 0),
	SYSC_QUIRK("dcan", 0, 0x20, -ENODEV, -ENODEV, 0xa3170504, 0xffffffff, 0),
	SYSC_QUIRK("dcan", 0, 0x20, -ENODEV, -ENODEV, 0x4edb1902, 0xffffffff, 0),
	SYSC_QUIRK("dispc", 0x4832a400, 0, 0x10, 0x14, 0x00000030, 0xffffffff, 0),
	SYSC_QUIRK("dispc", 0x58001000, 0, 0x10, 0x14, 0x00000040, 0xffffffff, 0),
	SYSC_QUIRK("dispc", 0x58001000, 0, 0x10, 0x14, 0x00000051, 0xffffffff, 0),
	SYSC_QUIRK("dmic", 0, 0, 0x10, -ENODEV, 0x50010000, 0xffffffff, 0),
	SYSC_QUIRK("dsi", 0x58004000, 0, 0x10, 0x14, 0x00000030, 0xffffffff, 0),
	SYSC_QUIRK("dsi", 0x58005000, 0, 0x10, 0x14, 0x00000030, 0xffffffff, 0),
	SYSC_QUIRK("dsi", 0x58005000, 0, 0x10, 0x14, 0x00000040, 0xffffffff, 0),
	SYSC_QUIRK("dsi", 0x58009000, 0, 0x10, 0x14, 0x00000040, 0xffffffff, 0),
	SYSC_QUIRK("dwc3", 0, 0, 0x10, -ENODEV, 0x500a0200, 0xffffffff, 0),
	SYSC_QUIRK("d2d", 0x4a0b6000, 0, 0x10, 0x14, 0x00000010, 0xffffffff, 0),
	SYSC_QUIRK("d2d", 0x4a0cd000, 0, 0x10, 0x14, 0x00000010, 0xffffffff, 0),
	SYSC_QUIRK("elm", 0x48080000, 0, 0x10, 0x14, 0x00000020, 0xffffffff, 0),
	SYSC_QUIRK("emif", 0, 0, -ENODEV, -ENODEV, 0x40441403, 0xffff0fff, 0),
	SYSC_QUIRK("emif", 0, 0, -ENODEV, -ENODEV, 0x50440500, 0xffffffff, 0),
	SYSC_QUIRK("epwmss", 0, 0, 0x4, -ENODEV, 0x47400001, 0xffffffff, 0),
	SYSC_QUIRK("gpu", 0, 0x1fc00, 0x1fc10, -ENODEV, 0, 0, 0),
	SYSC_QUIRK("gpu", 0, 0xfe00, 0xfe10, -ENODEV, 0x40000000 , 0xffffffff, 0),
	SYSC_QUIRK("hdmi", 0, 0, 0x10, -ENODEV, 0x50031d00, 0xffffffff, 0),
	SYSC_QUIRK("hsi", 0, 0, 0x10, 0x14, 0x50043101, 0xffffffff, 0),
	SYSC_QUIRK("iss", 0, 0, 0x10, -ENODEV, 0x40000101, 0xffffffff, 0),
	SYSC_QUIRK("keypad", 0x4a31c000, 0, 0x10, 0x14, 0x00000020, 0xffffffff, 0),
	SYSC_QUIRK("mcasp", 0, 0, 0x4, -ENODEV, 0x44306302, 0xffffffff, 0),
	SYSC_QUIRK("mcasp", 0, 0, 0x4, -ENODEV, 0x44307b02, 0xffffffff, 0),
	SYSC_QUIRK("mcbsp", 0, -ENODEV, 0x8c, -ENODEV, 0, 0, 0),
	SYSC_QUIRK("mcspi", 0, 0, 0x10, -ENODEV, 0x40300a0b, 0xffff00ff, 0),
	SYSC_QUIRK("mcspi", 0, 0, 0x110, 0x114, 0x40300a0b, 0xffffffff, 0),
	SYSC_QUIRK("mailbox", 0, 0, 0x10, -ENODEV, 0x00000400, 0xffffffff, 0),
	SYSC_QUIRK("m3", 0, 0, -ENODEV, -ENODEV, 0x5f580105, 0x0fff0f00, 0),
	SYSC_QUIRK("ocp2scp", 0, 0, 0x10, 0x14, 0x50060005, 0xfffffff0, 0),
	SYSC_QUIRK("ocp2scp", 0, 0, -ENODEV, -ENODEV, 0x50060007, 0xffffffff, 0),
	SYSC_QUIRK("padconf", 0, 0, 0x10, -ENODEV, 0x4fff0800, 0xffffffff, 0),
	SYSC_QUIRK("padconf", 0, 0, -ENODEV, -ENODEV, 0x40001100, 0xffffffff, 0),
	SYSC_QUIRK("pcie", 0x51000000, -ENODEV, -ENODEV, -ENODEV, 0, 0, 0),
	SYSC_QUIRK("pcie", 0x51800000, -ENODEV, -ENODEV, -ENODEV, 0, 0, 0),
	SYSC_QUIRK("prcm", 0, 0, -ENODEV, -ENODEV, 0x40000100, 0xffffffff, 0),
	SYSC_QUIRK("prcm", 0, 0, -ENODEV, -ENODEV, 0x00004102, 0xffffffff, 0),
	SYSC_QUIRK("prcm", 0, 0, -ENODEV, -ENODEV, 0x40000400, 0xffffffff, 0),
	SYSC_QUIRK("rfbi", 0x4832a800, 0, 0x10, 0x14, 0x00000010, 0xffffffff, 0),
	SYSC_QUIRK("rfbi", 0x58002000, 0, 0x10, 0x14, 0x00000010, 0xffffffff, 0),
	SYSC_QUIRK("sata", 0, 0xfc, 0x1100, -ENODEV, 0x5e412000, 0xffffffff, 0),
	SYSC_QUIRK("scm", 0, 0, 0x10, -ENODEV, 0x40000900, 0xffffffff, 0),
	SYSC_QUIRK("scm", 0, 0, -ENODEV, -ENODEV, 0x4e8b0100, 0xffffffff, 0),
	SYSC_QUIRK("scm", 0, 0, -ENODEV, -ENODEV, 0x4f000100, 0xffffffff, 0),
	SYSC_QUIRK("scm", 0, 0, -ENODEV, -ENODEV, 0x40000900, 0xffffffff, 0),
	SYSC_QUIRK("scrm", 0, 0, -ENODEV, -ENODEV, 0x00000010, 0xffffffff, 0),
	SYSC_QUIRK("sdio", 0, 0, 0x10, -ENODEV, 0x40202301, 0xffff0ff0, 0),
	SYSC_QUIRK("sdio", 0, 0x2fc, 0x110, 0x114, 0x31010000, 0xffffffff, 0),
	SYSC_QUIRK("sdma", 0, 0, 0x2c, 0x28, 0x00010900, 0xffffffff, 0),
	SYSC_QUIRK("slimbus", 0, 0, 0x10, -ENODEV, 0x40000902, 0xffffffff, 0),
	SYSC_QUIRK("slimbus", 0, 0, 0x10, -ENODEV, 0x40002903, 0xffffffff, 0),
	SYSC_QUIRK("spinlock", 0, 0, 0x10, -ENODEV, 0x50020000, 0xffffffff, 0),
	SYSC_QUIRK("rng", 0, 0x1fe0, 0x1fe4, -ENODEV, 0x00000020, 0xffffffff, 0),
	SYSC_QUIRK("timer", 0, 0, 0x10, 0x14, 0x00000013, 0xffffffff, 0),
	SYSC_QUIRK("timer", 0, 0, 0x10, 0x14, 0x00000015, 0xffffffff, 0),
	/* Some timers on omap4 and later */
	SYSC_QUIRK("timer", 0, 0, 0x10, -ENODEV, 0x50002100, 0xffffffff, 0),
	SYSC_QUIRK("timer", 0, 0, 0x10, -ENODEV, 0x4fff1301, 0xffff00ff, 0),
	SYSC_QUIRK("timer32k", 0, 0, 0x4, -ENODEV, 0x00000040, 0xffffffff, 0),
	SYSC_QUIRK("timer32k", 0, 0, 0x4, -ENODEV, 0x00000011, 0xffffffff, 0),
	SYSC_QUIRK("timer32k", 0, 0, 0x4, -ENODEV, 0x00000060, 0xffffffff, 0),
	SYSC_QUIRK("tpcc", 0, 0, -ENODEV, -ENODEV, 0x40014c00, 0xffffffff, 0),
	SYSC_QUIRK("usbhstll", 0, 0, 0x10, 0x14, 0x00000004, 0xffffffff, 0),
	SYSC_QUIRK("usbhstll", 0, 0, 0x10, 0x14, 0x00000008, 0xffffffff, 0),
	SYSC_QUIRK("venc", 0x58003000, 0, -ENODEV, -ENODEV, 0x00000002, 0xffffffff, 0),
	SYSC_QUIRK("vfpe", 0, 0, 0x104, -ENODEV, 0x4d001200, 0xffffffff, 0),
#endif
};

/*
 * Early quirks based on module base and register offsets only that are
 * needed before the module revision can be read
 */
static void sysc_init_early_quirks(struct sysc *ddata)
{
	const struct sysc_revision_quirk *q;
	int i;

	for (i = 0; i < ARRAY_SIZE(sysc_revision_quirks); i++) {
		q = &sysc_revision_quirks[i];

		if (!q->base)
			continue;

		if (q->base != ddata->module_pa)
			continue;

		if (q->rev_offset != ddata->offsets[SYSC_REVISION])
			continue;

		if (q->sysc_offset != ddata->offsets[SYSC_SYSCONFIG])
			continue;

		if (q->syss_offset != ddata->offsets[SYSC_SYSSTATUS])
			continue;

		ddata->name = q->name;
		ddata->cfg.quirks |= q->quirks;
	}
}

/* Quirks that also consider the revision register value */
static void sysc_init_revision_quirks(struct sysc *ddata)
{
	const struct sysc_revision_quirk *q;
	int i;

	for (i = 0; i < ARRAY_SIZE(sysc_revision_quirks); i++) {
		q = &sysc_revision_quirks[i];

		if (q->base && q->base != ddata->module_pa)
			continue;

		if (q->rev_offset != ddata->offsets[SYSC_REVISION])
			continue;

		if (q->sysc_offset != ddata->offsets[SYSC_SYSCONFIG])
			continue;

		if (q->syss_offset != ddata->offsets[SYSC_SYSSTATUS])
			continue;

		if (q->revision == ddata->revision ||
		    (q->revision & q->revision_mask) ==
		    (ddata->revision & q->revision_mask)) {
			ddata->name = q->name;
			ddata->cfg.quirks |= q->quirks;
		}
	}
}

/*
 * DSS needs dispc outputs disabled to reset modules. Returns mask of
 * enabled DSS interrupts. Eventually we may be able to do this on
 * dispc init rather than top-level DSS init.
 */
static u32 sysc_quirk_dispc(struct sysc *ddata, int dispc_offset,
			    bool disable)
{
	bool lcd_en, digit_en, lcd2_en = false, lcd3_en = false;
	const int lcd_en_mask = BIT(0), digit_en_mask = BIT(1);
	int manager_count;
	bool framedonetv_irq = true;
	u32 val, irq_mask = 0;

	switch (sysc_soc->soc) {
	case SOC_2420 ... SOC_3630:
		manager_count = 2;
		framedonetv_irq = false;
		break;
	case SOC_4430 ... SOC_4470:
		manager_count = 3;
		break;
	case SOC_5430:
	case SOC_DRA7:
		manager_count = 4;
		break;
	case SOC_AM4:
		manager_count = 1;
		framedonetv_irq = false;
		break;
	case SOC_UNKNOWN:
	default:
		return 0;
	}

	/* Remap the whole module range to be able to reset dispc outputs */
	devm_iounmap(ddata->dev, ddata->module_va);
	ddata->module_va = devm_ioremap(ddata->dev,
					ddata->module_pa,
					ddata->module_size);
	if (!ddata->module_va)
		return -EIO;

	/* DISP_CONTROL */
	val = sysc_read(ddata, dispc_offset + 0x40);
	lcd_en = val & lcd_en_mask;
	digit_en = val & digit_en_mask;
	if (lcd_en)
		irq_mask |= BIT(0);			/* FRAMEDONE */
	if (digit_en) {
		if (framedonetv_irq)
			irq_mask |= BIT(24);		/* FRAMEDONETV */
		else
			irq_mask |= BIT(2) | BIT(3);	/* EVSYNC bits */
	}
	if (disable & (lcd_en | digit_en))
		sysc_write(ddata, dispc_offset + 0x40,
			   val & ~(lcd_en_mask | digit_en_mask));

	if (manager_count <= 2)
		return irq_mask;

	/* DISPC_CONTROL2 */
	val = sysc_read(ddata, dispc_offset + 0x238);
	lcd2_en = val & lcd_en_mask;
	if (lcd2_en)
		irq_mask |= BIT(22);			/* FRAMEDONE2 */
	if (disable && lcd2_en)
		sysc_write(ddata, dispc_offset + 0x238,
			   val & ~lcd_en_mask);

	if (manager_count <= 3)
		return irq_mask;

	/* DISPC_CONTROL3 */
	val = sysc_read(ddata, dispc_offset + 0x848);
	lcd3_en = val & lcd_en_mask;
	if (lcd3_en)
		irq_mask |= BIT(30);			/* FRAMEDONE3 */
	if (disable && lcd3_en)
		sysc_write(ddata, dispc_offset + 0x848,
			   val & ~lcd_en_mask);

	return irq_mask;
}

/* DSS needs child outputs disabled and SDI registers cleared for reset */
static void sysc_pre_reset_quirk_dss(struct sysc *ddata)
{
	const int dispc_offset = 0x1000;
	int error;
	u32 irq_mask, val;

	/* Get enabled outputs */
	irq_mask = sysc_quirk_dispc(ddata, dispc_offset, false);
	if (!irq_mask)
		return;

	/* Clear IRQSTATUS */
	sysc_write(ddata, dispc_offset + 0x18, irq_mask);

	/* Disable outputs */
	val = sysc_quirk_dispc(ddata, dispc_offset, true);

	/* Poll IRQSTATUS */
	error = readl_poll_timeout(ddata->module_va + dispc_offset + 0x18,
				   val, val != irq_mask, 100, 50);
	if (error)
		dev_warn(ddata->dev, "%s: timed out %08x !+ %08x\n",
			 __func__, val, irq_mask);

	if (sysc_soc->soc == SOC_3430) {
		/* Clear DSS_SDI_CONTROL */
		sysc_write(ddata, 0x44, 0);

		/* Clear DSS_PLL_CONTROL */
		sysc_write(ddata, 0x48, 0);
	}

	/* Clear DSS_CONTROL to switch DSS clock sources to PRCM if not */
	sysc_write(ddata, 0x40, 0);
}

/* 1-wire needs module's internal clocks enabled for reset */
static void sysc_pre_reset_quirk_hdq1w(struct sysc *ddata)
{
	int offset = 0x0c;	/* HDQ_CTRL_STATUS */
	u16 val;

	val = sysc_read(ddata, offset);
	val |= BIT(5);
	sysc_write(ddata, offset, val);
}

/* AESS (Audio Engine SubSystem) needs autogating set after enable */
static void sysc_module_enable_quirk_aess(struct sysc *ddata)
{
	int offset = 0x7c;	/* AESS_AUTO_GATING_ENABLE */

	sysc_write(ddata, offset, 1);
}

/* I2C needs to be disabled for reset */
static void sysc_clk_quirk_i2c(struct sysc *ddata, bool enable)
{
	int offset;
	u16 val;

	/* I2C_CON, omap2/3 is different from omap4 and later */
	if ((ddata->revision & 0xffffff00) == 0x001f0000)
		offset = 0x24;
	else
		offset = 0xa4;

	/* I2C_EN */
	val = sysc_read(ddata, offset);
	if (enable)
		val |= BIT(15);
	else
		val &= ~BIT(15);
	sysc_write(ddata, offset, val);
}

static void sysc_pre_reset_quirk_i2c(struct sysc *ddata)
{
	sysc_clk_quirk_i2c(ddata, false);
}

static void sysc_post_reset_quirk_i2c(struct sysc *ddata)
{
	sysc_clk_quirk_i2c(ddata, true);
}

/* RTC on am3 and 4 needs to be unlocked and locked for sysconfig */
static void sysc_quirk_rtc(struct sysc *ddata, bool lock)
{
	u32 val, kick0_val = 0, kick1_val = 0;
	unsigned long flags;
	int error;

	if (!lock) {
		kick0_val = 0x83e70b13;
		kick1_val = 0x95a4f1e0;
	}

	local_irq_save(flags);
	/* RTC_STATUS BUSY bit may stay active for 1/32768 seconds (~30 usec) */
	error = readl_poll_timeout_atomic(ddata->module_va + 0x44, val,
					  !(val & BIT(0)), 100, 50);
	if (error)
		dev_warn(ddata->dev, "rtc busy timeout\n");
	/* Now we have ~15 microseconds to read/write various registers */
	sysc_write(ddata, 0x6c, kick0_val);
	sysc_write(ddata, 0x70, kick1_val);
	local_irq_restore(flags);
}

static void sysc_module_unlock_quirk_rtc(struct sysc *ddata)
{
	sysc_quirk_rtc(ddata, false);
}

static void sysc_module_lock_quirk_rtc(struct sysc *ddata)
{
	sysc_quirk_rtc(ddata, true);
}

/* 36xx SGX needs a quirk for to bypass OCP IPG interrupt logic */
static void sysc_module_enable_quirk_sgx(struct sysc *ddata)
{
	int offset = 0xff08;	/* OCP_DEBUG_CONFIG */
	u32 val = BIT(31);	/* THALIA_INT_BYPASS */

	sysc_write(ddata, offset, val);
}

/* Watchdog timer needs a disable sequence after reset */
static void sysc_reset_done_quirk_wdt(struct sysc *ddata)
{
	int wps, spr, error;
	u32 val;

	wps = 0x34;
	spr = 0x48;

	sysc_write(ddata, spr, 0xaaaa);
	error = readl_poll_timeout(ddata->module_va + wps, val,
				   !(val & 0x10), 100,
				   MAX_MODULE_SOFTRESET_WAIT);
	if (error)
		dev_warn(ddata->dev, "wdt disable step1 failed\n");

	sysc_write(ddata, spr, 0x5555);
	error = readl_poll_timeout(ddata->module_va + wps, val,
				   !(val & 0x10), 100,
				   MAX_MODULE_SOFTRESET_WAIT);
	if (error)
		dev_warn(ddata->dev, "wdt disable step2 failed\n");
}

/* PRUSS needs to set MSTANDBY_INIT inorder to idle properly */
static void sysc_module_disable_quirk_pruss(struct sysc *ddata)
{
	u32 reg;

	reg = sysc_read(ddata, ddata->offsets[SYSC_SYSCONFIG]);
	reg |= SYSC_PRUSS_STANDBY_INIT;
	sysc_write(ddata, ddata->offsets[SYSC_SYSCONFIG], reg);
}

static void sysc_init_module_quirks(struct sysc *ddata)
{
	if (ddata->legacy_mode || !ddata->name)
		return;

	if (ddata->cfg.quirks & SYSC_MODULE_QUIRK_HDQ1W) {
		ddata->pre_reset_quirk = sysc_pre_reset_quirk_hdq1w;

		return;
	}

#ifdef CONFIG_OMAP_GPMC_DEBUG
	if (ddata->cfg.quirks & SYSC_QUIRK_GPMC_DEBUG) {
		ddata->cfg.quirks |= SYSC_QUIRK_NO_RESET_ON_INIT;

		return;
	}
#endif

	if (ddata->cfg.quirks & SYSC_MODULE_QUIRK_I2C) {
		ddata->pre_reset_quirk = sysc_pre_reset_quirk_i2c;
		ddata->post_reset_quirk = sysc_post_reset_quirk_i2c;

		return;
	}

	if (ddata->cfg.quirks & SYSC_MODULE_QUIRK_AESS)
		ddata->module_enable_quirk = sysc_module_enable_quirk_aess;

	if (ddata->cfg.quirks & SYSC_MODULE_QUIRK_DSS_RESET)
		ddata->pre_reset_quirk = sysc_pre_reset_quirk_dss;

	if (ddata->cfg.quirks & SYSC_MODULE_QUIRK_RTC_UNLOCK) {
		ddata->module_unlock_quirk = sysc_module_unlock_quirk_rtc;
		ddata->module_lock_quirk = sysc_module_lock_quirk_rtc;

		return;
	}

	if (ddata->cfg.quirks & SYSC_MODULE_QUIRK_SGX)
		ddata->module_enable_quirk = sysc_module_enable_quirk_sgx;

	if (ddata->cfg.quirks & SYSC_MODULE_QUIRK_WDT) {
		ddata->reset_done_quirk = sysc_reset_done_quirk_wdt;
		ddata->module_disable_quirk = sysc_reset_done_quirk_wdt;
	}

	if (ddata->cfg.quirks & SYSC_MODULE_QUIRK_PRUSS)
		ddata->module_disable_quirk = sysc_module_disable_quirk_pruss;
}

static int sysc_clockdomain_init(struct sysc *ddata)
{
	struct ti_sysc_platform_data *pdata = dev_get_platdata(ddata->dev);
	struct clk *fck = NULL, *ick = NULL;
	int error;

	if (!pdata || !pdata->init_clockdomain)
		return 0;

	switch (ddata->nr_clocks) {
	case 2:
		ick = ddata->clocks[SYSC_ICK];
		fallthrough;
	case 1:
		fck = ddata->clocks[SYSC_FCK];
		break;
	case 0:
		return 0;
	}

	error = pdata->init_clockdomain(ddata->dev, fck, ick, &ddata->cookie);
	if (!error || error == -ENODEV)
		return 0;

	return error;
}

/*
 * Note that pdata->init_module() typically does a reset first. After
 * pdata->init_module() is done, PM runtime can be used for the interconnect
 * target module.
 */
static int sysc_legacy_init(struct sysc *ddata)
{
	struct ti_sysc_platform_data *pdata = dev_get_platdata(ddata->dev);
	int error;

	if (!pdata || !pdata->init_module)
		return 0;

	error = pdata->init_module(ddata->dev, ddata->mdata, &ddata->cookie);
	if (error == -EEXIST)
		error = 0;

	return error;
}

/*
 * Note that the caller must ensure the interconnect target module is enabled
 * before calling reset. Otherwise reset will not complete.
 */
static int sysc_reset(struct sysc *ddata)
{
	int sysc_offset, sysc_val, error;
	u32 sysc_mask;

	sysc_offset = ddata->offsets[SYSC_SYSCONFIG];

	if (ddata->legacy_mode ||
	    ddata->cap->regbits->srst_shift < 0 ||
	    ddata->cfg.quirks & SYSC_QUIRK_NO_RESET_ON_INIT)
		return 0;

	sysc_mask = BIT(ddata->cap->regbits->srst_shift);

	if (ddata->pre_reset_quirk)
		ddata->pre_reset_quirk(ddata);

	if (sysc_offset >= 0) {
		sysc_val = sysc_read_sysconfig(ddata);
		sysc_val |= sysc_mask;
		sysc_write(ddata, sysc_offset, sysc_val);
	}

	if (ddata->cfg.srst_udelay)
		usleep_range(ddata->cfg.srst_udelay,
			     ddata->cfg.srst_udelay * 2);

	if (ddata->post_reset_quirk)
		ddata->post_reset_quirk(ddata);

	error = sysc_wait_softreset(ddata);
	if (error)
		dev_warn(ddata->dev, "OCP softreset timed out\n");

	if (ddata->reset_done_quirk)
		ddata->reset_done_quirk(ddata);

	return error;
}

/*
 * At this point the module is configured enough to read the revision but
 * module may not be completely configured yet to use PM runtime. Enable
 * all clocks directly during init to configure the quirks needed for PM
 * runtime based on the revision register.
 */
static int sysc_init_module(struct sysc *ddata)
{
	bool rstctrl_deasserted = false;
	int error = 0;

	error = sysc_clockdomain_init(ddata);
	if (error)
		return error;

	sysc_clkdm_deny_idle(ddata);

	/*
	 * Always enable clocks. The bootloader may or may not have enabled
	 * the related clocks.
	 */
	error = sysc_enable_opt_clocks(ddata);
	if (error)
		return error;

	error = sysc_enable_main_clocks(ddata);
	if (error)
		goto err_opt_clocks;

	if (!(ddata->cfg.quirks & SYSC_QUIRK_NO_RESET_ON_INIT)) {
		error = reset_control_deassert(ddata->rsts);
		if (error)
			goto err_main_clocks;
		rstctrl_deasserted = true;
	}

	ddata->revision = sysc_read_revision(ddata);
	sysc_init_revision_quirks(ddata);
	sysc_init_module_quirks(ddata);

	if (ddata->legacy_mode) {
		error = sysc_legacy_init(ddata);
		if (error)
			goto err_main_clocks;
	}

	if (!ddata->legacy_mode) {
		error = sysc_enable_module(ddata->dev);
		if (error)
			goto err_main_clocks;
	}

	error = sysc_reset(ddata);
	if (error)
		dev_err(ddata->dev, "Reset failed with %d\n", error);

	if (error && !ddata->legacy_mode)
		sysc_disable_module(ddata->dev);

err_main_clocks:
	if (error)
		sysc_disable_main_clocks(ddata);
err_opt_clocks:
	/* No re-enable of clockdomain autoidle to prevent module autoidle */
	if (error) {
		sysc_disable_opt_clocks(ddata);
		sysc_clkdm_allow_idle(ddata);
	}

	if (error && rstctrl_deasserted &&
	    !(ddata->cfg.quirks & SYSC_QUIRK_NO_RESET_ON_INIT))
		reset_control_assert(ddata->rsts);

	return error;
}

static int sysc_init_sysc_mask(struct sysc *ddata)
{
	struct device_node *np = ddata->dev->of_node;
	int error;
	u32 val;

	error = of_property_read_u32(np, "ti,sysc-mask", &val);
	if (error)
		return 0;

	ddata->cfg.sysc_val = val & ddata->cap->sysc_mask;

	return 0;
}

static int sysc_init_idlemode(struct sysc *ddata, u8 *idlemodes,
			      const char *name)
{
	struct device_node *np = ddata->dev->of_node;
	struct property *prop;
	const __be32 *p;
	u32 val;

	of_property_for_each_u32(np, name, prop, p, val) {
		if (val >= SYSC_NR_IDLEMODES) {
			dev_err(ddata->dev, "invalid idlemode: %i\n", val);
			return -EINVAL;
		}
		*idlemodes |=  (1 << val);
	}

	return 0;
}

static int sysc_init_idlemodes(struct sysc *ddata)
{
	int error;

	error = sysc_init_idlemode(ddata, &ddata->cfg.midlemodes,
				   "ti,sysc-midle");
	if (error)
		return error;

	error = sysc_init_idlemode(ddata, &ddata->cfg.sidlemodes,
				   "ti,sysc-sidle");
	if (error)
		return error;

	return 0;
}

/*
 * Only some devices on omap4 and later have SYSCONFIG reset done
 * bit. We can detect this if there is no SYSSTATUS at all, or the
 * SYSTATUS bit 0 is not used. Note that some SYSSTATUS registers
 * have multiple bits for the child devices like OHCI and EHCI.
 * Depends on SYSC being parsed first.
 */
static int sysc_init_syss_mask(struct sysc *ddata)
{
	struct device_node *np = ddata->dev->of_node;
	int error;
	u32 val;

	error = of_property_read_u32(np, "ti,syss-mask", &val);
	if (error) {
		if ((ddata->cap->type == TI_SYSC_OMAP4 ||
		     ddata->cap->type == TI_SYSC_OMAP4_TIMER) &&
		    (ddata->cfg.sysc_val & SYSC_OMAP4_SOFTRESET))
			ddata->cfg.quirks |= SYSC_QUIRK_RESET_STATUS;

		return 0;
	}

	if (!(val & 1) && (ddata->cfg.sysc_val & SYSC_OMAP4_SOFTRESET))
		ddata->cfg.quirks |= SYSC_QUIRK_RESET_STATUS;

	ddata->cfg.syss_mask = val;

	return 0;
}

/*
 * Many child device drivers need to have fck and opt clocks available
 * to get the clock rate for device internal configuration etc.
 */
static int sysc_child_add_named_clock(struct sysc *ddata,
				      struct device *child,
				      const char *name)
{
	struct clk *clk;
	struct clk_lookup *l;
	int error = 0;

	if (!name)
		return 0;

	clk = clk_get(child, name);
	if (!IS_ERR(clk)) {
		error = -EEXIST;
		goto put_clk;
	}

	clk = clk_get(ddata->dev, name);
	if (IS_ERR(clk))
		return -ENODEV;

	l = clkdev_create(clk, name, dev_name(child));
	if (!l)
		error = -ENOMEM;
put_clk:
	clk_put(clk);

	return error;
}

static int sysc_child_add_clocks(struct sysc *ddata,
				 struct device *child)
{
	int i, error;

	for (i = 0; i < ddata->nr_clocks; i++) {
		error = sysc_child_add_named_clock(ddata,
						   child,
						   ddata->clock_roles[i]);
		if (error && error != -EEXIST) {
			dev_err(ddata->dev, "could not add child clock %s: %i\n",
				ddata->clock_roles[i], error);

			return error;
		}
	}

	return 0;
}

static struct device_type sysc_device_type = {
};

static struct sysc *sysc_child_to_parent(struct device *dev)
{
	struct device *parent = dev->parent;

	if (!parent || parent->type != &sysc_device_type)
		return NULL;

	return dev_get_drvdata(parent);
}

static int __maybe_unused sysc_child_runtime_suspend(struct device *dev)
{
	struct sysc *ddata;
	int error;

	ddata = sysc_child_to_parent(dev);

	error = pm_generic_runtime_suspend(dev);
	if (error)
		return error;

	if (!ddata->enabled)
		return 0;

	return sysc_runtime_suspend(ddata->dev);
}

static int __maybe_unused sysc_child_runtime_resume(struct device *dev)
{
	struct sysc *ddata;
	int error;

	ddata = sysc_child_to_parent(dev);

	if (!ddata->enabled) {
		error = sysc_runtime_resume(ddata->dev);
		if (error < 0)
			dev_err(ddata->dev,
				"%s error: %i\n", __func__, error);
	}

	return pm_generic_runtime_resume(dev);
}

#ifdef CONFIG_PM_SLEEP
static int sysc_child_suspend_noirq(struct device *dev)
{
	struct sysc *ddata;
	int error;

	ddata = sysc_child_to_parent(dev);

	dev_dbg(ddata->dev, "%s %s\n", __func__,
		ddata->name ? ddata->name : "");

	error = pm_generic_suspend_noirq(dev);
	if (error) {
		dev_err(dev, "%s error at %i: %i\n",
			__func__, __LINE__, error);

		return error;
	}

	if (!pm_runtime_status_suspended(dev)) {
		error = pm_generic_runtime_suspend(dev);
		if (error) {
			dev_dbg(dev, "%s busy at %i: %i\n",
				__func__, __LINE__, error);

			return 0;
		}

		error = sysc_runtime_suspend(ddata->dev);
		if (error) {
			dev_err(dev, "%s error at %i: %i\n",
				__func__, __LINE__, error);

			return error;
		}

		ddata->child_needs_resume = true;
	}

	return 0;
}

static int sysc_child_resume_noirq(struct device *dev)
{
	struct sysc *ddata;
	int error;

	ddata = sysc_child_to_parent(dev);

	dev_dbg(ddata->dev, "%s %s\n", __func__,
		ddata->name ? ddata->name : "");

	if (ddata->child_needs_resume) {
		ddata->child_needs_resume = false;

		error = sysc_runtime_resume(ddata->dev);
		if (error)
			dev_err(ddata->dev,
				"%s runtime resume error: %i\n",
				__func__, error);

		error = pm_generic_runtime_resume(dev);
		if (error)
			dev_err(ddata->dev,
				"%s generic runtime resume: %i\n",
				__func__, error);
	}

	return pm_generic_resume_noirq(dev);
}
#endif

static struct dev_pm_domain sysc_child_pm_domain = {
	.ops = {
		SET_RUNTIME_PM_OPS(sysc_child_runtime_suspend,
				   sysc_child_runtime_resume,
				   NULL)
		USE_PLATFORM_PM_SLEEP_OPS
		SET_NOIRQ_SYSTEM_SLEEP_PM_OPS(sysc_child_suspend_noirq,
					      sysc_child_resume_noirq)
	}
};

/**
 * sysc_legacy_idle_quirk - handle children in omap_device compatible way
 * @ddata: device driver data
 * @child: child device driver
 *
 * Allow idle for child devices as done with _od_runtime_suspend().
 * Otherwise many child devices will not idle because of the permanent
 * parent usecount set in pm_runtime_irq_safe().
 *
 * Note that the long term solution is to just modify the child device
 * drivers to not set pm_runtime_irq_safe() and then this can be just
 * dropped.
 */
static void sysc_legacy_idle_quirk(struct sysc *ddata, struct device *child)
{
	if (ddata->cfg.quirks & SYSC_QUIRK_LEGACY_IDLE)
		dev_pm_domain_set(child, &sysc_child_pm_domain);
}

static int sysc_notifier_call(struct notifier_block *nb,
			      unsigned long event, void *device)
{
	struct device *dev = device;
	struct sysc *ddata;
	int error;

	ddata = sysc_child_to_parent(dev);
	if (!ddata)
		return NOTIFY_DONE;

	switch (event) {
	case BUS_NOTIFY_ADD_DEVICE:
		error = sysc_child_add_clocks(ddata, dev);
		if (error)
			return error;
		sysc_legacy_idle_quirk(ddata, dev);
		break;
	default:
		break;
	}

	return NOTIFY_DONE;
}

static struct notifier_block sysc_nb = {
	.notifier_call = sysc_notifier_call,
};

/* Device tree configured quirks */
struct sysc_dts_quirk {
	const char *name;
	u32 mask;
};

static const struct sysc_dts_quirk sysc_dts_quirks[] = {
	{ .name = "ti,no-idle-on-init",
	  .mask = SYSC_QUIRK_NO_IDLE_ON_INIT, },
	{ .name = "ti,no-reset-on-init",
	  .mask = SYSC_QUIRK_NO_RESET_ON_INIT, },
	{ .name = "ti,no-idle",
	  .mask = SYSC_QUIRK_NO_IDLE, },
};

static void sysc_parse_dts_quirks(struct sysc *ddata, struct device_node *np,
				  bool is_child)
{
	const struct property *prop;
	int i, len;

	for (i = 0; i < ARRAY_SIZE(sysc_dts_quirks); i++) {
		const char *name = sysc_dts_quirks[i].name;

		prop = of_get_property(np, name, &len);
		if (!prop)
			continue;

		ddata->cfg.quirks |= sysc_dts_quirks[i].mask;
		if (is_child) {
			dev_warn(ddata->dev,
				 "dts flag should be at module level for %s\n",
				 name);
		}
	}
}

static int sysc_init_dts_quirks(struct sysc *ddata)
{
	struct device_node *np = ddata->dev->of_node;
	int error;
	u32 val;

	ddata->legacy_mode = of_get_property(np, "ti,hwmods", NULL);

	sysc_parse_dts_quirks(ddata, np, false);
	error = of_property_read_u32(np, "ti,sysc-delay-us", &val);
	if (!error) {
		if (val > 255) {
			dev_warn(ddata->dev, "bad ti,sysc-delay-us: %i\n",
				 val);
		}

		ddata->cfg.srst_udelay = (u8)val;
	}

	return 0;
}

static void sysc_unprepare(struct sysc *ddata)
{
	int i;

	if (!ddata->clocks)
		return;

	for (i = 0; i < SYSC_MAX_CLOCKS; i++) {
		if (!IS_ERR_OR_NULL(ddata->clocks[i]))
			clk_unprepare(ddata->clocks[i]);
	}
}

/*
 * Common sysc register bits found on omap2, also known as type1
 */
static const struct sysc_regbits sysc_regbits_omap2 = {
	.dmadisable_shift = -ENODEV,
	.midle_shift = 12,
	.sidle_shift = 3,
	.clkact_shift = 8,
	.emufree_shift = 5,
	.enwkup_shift = 2,
	.srst_shift = 1,
	.autoidle_shift = 0,
};

static const struct sysc_capabilities sysc_omap2 = {
	.type = TI_SYSC_OMAP2,
	.sysc_mask = SYSC_OMAP2_CLOCKACTIVITY | SYSC_OMAP2_EMUFREE |
		     SYSC_OMAP2_ENAWAKEUP | SYSC_OMAP2_SOFTRESET |
		     SYSC_OMAP2_AUTOIDLE,
	.regbits = &sysc_regbits_omap2,
};

/* All omap2 and 3 timers, and timers 1, 2 & 10 on omap 4 and 5 */
static const struct sysc_capabilities sysc_omap2_timer = {
	.type = TI_SYSC_OMAP2_TIMER,
	.sysc_mask = SYSC_OMAP2_CLOCKACTIVITY | SYSC_OMAP2_EMUFREE |
		     SYSC_OMAP2_ENAWAKEUP | SYSC_OMAP2_SOFTRESET |
		     SYSC_OMAP2_AUTOIDLE,
	.regbits = &sysc_regbits_omap2,
	.mod_quirks = SYSC_QUIRK_USE_CLOCKACT,
};

/*
 * SHAM2 (SHA1/MD5) sysc found on omap3, a variant of sysc_regbits_omap2
 * with different sidle position
 */
static const struct sysc_regbits sysc_regbits_omap3_sham = {
	.dmadisable_shift = -ENODEV,
	.midle_shift = -ENODEV,
	.sidle_shift = 4,
	.clkact_shift = -ENODEV,
	.enwkup_shift = -ENODEV,
	.srst_shift = 1,
	.autoidle_shift = 0,
	.emufree_shift = -ENODEV,
};

static const struct sysc_capabilities sysc_omap3_sham = {
	.type = TI_SYSC_OMAP3_SHAM,
	.sysc_mask = SYSC_OMAP2_SOFTRESET | SYSC_OMAP2_AUTOIDLE,
	.regbits = &sysc_regbits_omap3_sham,
};

/*
 * AES register bits found on omap3 and later, a variant of
 * sysc_regbits_omap2 with different sidle position
 */
static const struct sysc_regbits sysc_regbits_omap3_aes = {
	.dmadisable_shift = -ENODEV,
	.midle_shift = -ENODEV,
	.sidle_shift = 6,
	.clkact_shift = -ENODEV,
	.enwkup_shift = -ENODEV,
	.srst_shift = 1,
	.autoidle_shift = 0,
	.emufree_shift = -ENODEV,
};

static const struct sysc_capabilities sysc_omap3_aes = {
	.type = TI_SYSC_OMAP3_AES,
	.sysc_mask = SYSC_OMAP2_SOFTRESET | SYSC_OMAP2_AUTOIDLE,
	.regbits = &sysc_regbits_omap3_aes,
};

/*
 * Common sysc register bits found on omap4, also known as type2
 */
static const struct sysc_regbits sysc_regbits_omap4 = {
	.dmadisable_shift = 16,
	.midle_shift = 4,
	.sidle_shift = 2,
	.clkact_shift = -ENODEV,
	.enwkup_shift = -ENODEV,
	.emufree_shift = 1,
	.srst_shift = 0,
	.autoidle_shift = -ENODEV,
};

static const struct sysc_capabilities sysc_omap4 = {
	.type = TI_SYSC_OMAP4,
	.sysc_mask = SYSC_OMAP4_DMADISABLE | SYSC_OMAP4_FREEEMU |
		     SYSC_OMAP4_SOFTRESET,
	.regbits = &sysc_regbits_omap4,
};

static const struct sysc_capabilities sysc_omap4_timer = {
	.type = TI_SYSC_OMAP4_TIMER,
	.sysc_mask = SYSC_OMAP4_DMADISABLE | SYSC_OMAP4_FREEEMU |
		     SYSC_OMAP4_SOFTRESET,
	.regbits = &sysc_regbits_omap4,
};

/*
 * Common sysc register bits found on omap4, also known as type3
 */
static const struct sysc_regbits sysc_regbits_omap4_simple = {
	.dmadisable_shift = -ENODEV,
	.midle_shift = 2,
	.sidle_shift = 0,
	.clkact_shift = -ENODEV,
	.enwkup_shift = -ENODEV,
	.srst_shift = -ENODEV,
	.emufree_shift = -ENODEV,
	.autoidle_shift = -ENODEV,
};

static const struct sysc_capabilities sysc_omap4_simple = {
	.type = TI_SYSC_OMAP4_SIMPLE,
	.regbits = &sysc_regbits_omap4_simple,
};

/*
 * SmartReflex sysc found on omap34xx
 */
static const struct sysc_regbits sysc_regbits_omap34xx_sr = {
	.dmadisable_shift = -ENODEV,
	.midle_shift = -ENODEV,
	.sidle_shift = -ENODEV,
	.clkact_shift = 20,
	.enwkup_shift = -ENODEV,
	.srst_shift = -ENODEV,
	.emufree_shift = -ENODEV,
	.autoidle_shift = -ENODEV,
};

static const struct sysc_capabilities sysc_34xx_sr = {
	.type = TI_SYSC_OMAP34XX_SR,
	.sysc_mask = SYSC_OMAP2_CLOCKACTIVITY,
	.regbits = &sysc_regbits_omap34xx_sr,
	.mod_quirks = SYSC_QUIRK_USE_CLOCKACT | SYSC_QUIRK_UNCACHED |
		      SYSC_QUIRK_LEGACY_IDLE,
};

/*
 * SmartReflex sysc found on omap36xx and later
 */
static const struct sysc_regbits sysc_regbits_omap36xx_sr = {
	.dmadisable_shift = -ENODEV,
	.midle_shift = -ENODEV,
	.sidle_shift = 24,
	.clkact_shift = -ENODEV,
	.enwkup_shift = 26,
	.srst_shift = -ENODEV,
	.emufree_shift = -ENODEV,
	.autoidle_shift = -ENODEV,
};

static const struct sysc_capabilities sysc_36xx_sr = {
	.type = TI_SYSC_OMAP36XX_SR,
	.sysc_mask = SYSC_OMAP3_SR_ENAWAKEUP,
	.regbits = &sysc_regbits_omap36xx_sr,
	.mod_quirks = SYSC_QUIRK_UNCACHED | SYSC_QUIRK_LEGACY_IDLE,
};

static const struct sysc_capabilities sysc_omap4_sr = {
	.type = TI_SYSC_OMAP4_SR,
	.regbits = &sysc_regbits_omap36xx_sr,
	.mod_quirks = SYSC_QUIRK_LEGACY_IDLE,
};

/*
 * McASP register bits found on omap4 and later
 */
static const struct sysc_regbits sysc_regbits_omap4_mcasp = {
	.dmadisable_shift = -ENODEV,
	.midle_shift = -ENODEV,
	.sidle_shift = 0,
	.clkact_shift = -ENODEV,
	.enwkup_shift = -ENODEV,
	.srst_shift = -ENODEV,
	.emufree_shift = -ENODEV,
	.autoidle_shift = -ENODEV,
};

static const struct sysc_capabilities sysc_omap4_mcasp = {
	.type = TI_SYSC_OMAP4_MCASP,
	.regbits = &sysc_regbits_omap4_mcasp,
	.mod_quirks = SYSC_QUIRK_OPT_CLKS_NEEDED,
};

/*
 * McASP found on dra7 and later
 */
static const struct sysc_capabilities sysc_dra7_mcasp = {
	.type = TI_SYSC_OMAP4_SIMPLE,
	.regbits = &sysc_regbits_omap4_simple,
	.mod_quirks = SYSC_QUIRK_OPT_CLKS_NEEDED,
};

/*
 * FS USB host found on omap4 and later
 */
static const struct sysc_regbits sysc_regbits_omap4_usb_host_fs = {
	.dmadisable_shift = -ENODEV,
	.midle_shift = -ENODEV,
	.sidle_shift = 24,
	.clkact_shift = -ENODEV,
	.enwkup_shift = 26,
	.srst_shift = -ENODEV,
	.emufree_shift = -ENODEV,
	.autoidle_shift = -ENODEV,
};

static const struct sysc_capabilities sysc_omap4_usb_host_fs = {
	.type = TI_SYSC_OMAP4_USB_HOST_FS,
	.sysc_mask = SYSC_OMAP2_ENAWAKEUP,
	.regbits = &sysc_regbits_omap4_usb_host_fs,
};

static const struct sysc_regbits sysc_regbits_dra7_mcan = {
	.dmadisable_shift = -ENODEV,
	.midle_shift = -ENODEV,
	.sidle_shift = -ENODEV,
	.clkact_shift = -ENODEV,
	.enwkup_shift = 4,
	.srst_shift = 0,
	.emufree_shift = -ENODEV,
	.autoidle_shift = -ENODEV,
};

static const struct sysc_capabilities sysc_dra7_mcan = {
	.type = TI_SYSC_DRA7_MCAN,
	.sysc_mask = SYSC_DRA7_MCAN_ENAWAKEUP | SYSC_OMAP4_SOFTRESET,
	.regbits = &sysc_regbits_dra7_mcan,
	.mod_quirks = SYSS_QUIRK_RESETDONE_INVERTED,
};

/*
 * PRUSS found on some AM33xx, AM437x and AM57xx SoCs
 */
static const struct sysc_capabilities sysc_pruss = {
	.type = TI_SYSC_PRUSS,
	.sysc_mask = SYSC_PRUSS_STANDBY_INIT | SYSC_PRUSS_SUB_MWAIT,
	.regbits = &sysc_regbits_omap4_simple,
	.mod_quirks = SYSC_MODULE_QUIRK_PRUSS,
};

static int sysc_init_pdata(struct sysc *ddata)
{
	struct ti_sysc_platform_data *pdata = dev_get_platdata(ddata->dev);
	struct ti_sysc_module_data *mdata;

	if (!pdata)
		return 0;

	mdata = devm_kzalloc(ddata->dev, sizeof(*mdata), GFP_KERNEL);
	if (!mdata)
		return -ENOMEM;

	if (ddata->legacy_mode) {
		mdata->name = ddata->legacy_mode;
		mdata->module_pa = ddata->module_pa;
		mdata->module_size = ddata->module_size;
		mdata->offsets = ddata->offsets;
		mdata->nr_offsets = SYSC_MAX_REGS;
		mdata->cap = ddata->cap;
		mdata->cfg = &ddata->cfg;
	}

	ddata->mdata = mdata;

	return 0;
}

static int sysc_init_match(struct sysc *ddata)
{
	const struct sysc_capabilities *cap;

	cap = of_device_get_match_data(ddata->dev);
	if (!cap)
		return -EINVAL;

	ddata->cap = cap;
	if (ddata->cap)
		ddata->cfg.quirks |= ddata->cap->mod_quirks;

	return 0;
}

static void ti_sysc_idle(struct work_struct *work)
{
	struct sysc *ddata;

	ddata = container_of(work, struct sysc, idle_work.work);

	/*
	 * One time decrement of clock usage counts if left on from init.
	 * Note that we disable opt clocks unconditionally in this case
	 * as they are enabled unconditionally during init without
	 * considering sysc_opt_clks_needed() at that point.
	 */
	if (ddata->cfg.quirks & (SYSC_QUIRK_NO_IDLE |
				 SYSC_QUIRK_NO_IDLE_ON_INIT)) {
		sysc_disable_main_clocks(ddata);
		sysc_disable_opt_clocks(ddata);
		sysc_clkdm_allow_idle(ddata);
	}

	/* Keep permanent PM runtime usage count for SYSC_QUIRK_NO_IDLE */
	if (ddata->cfg.quirks & SYSC_QUIRK_NO_IDLE)
		return;

	/*
	 * Decrement PM runtime usage count for SYSC_QUIRK_NO_IDLE_ON_INIT
	 * and SYSC_QUIRK_NO_RESET_ON_INIT
	 */
	if (pm_runtime_active(ddata->dev))
		pm_runtime_put_sync(ddata->dev);
}

/*
 * SoC model and features detection. Only needed for SoCs that need
 * special handling for quirks, no need to list others.
 */
static const struct soc_device_attribute sysc_soc_match[] = {
	SOC_FLAG("OMAP242*", SOC_2420),
	SOC_FLAG("OMAP243*", SOC_2430),
	SOC_FLAG("OMAP3[45]*", SOC_3430),
	SOC_FLAG("OMAP3[67]*", SOC_3630),
	SOC_FLAG("OMAP443*", SOC_4430),
	SOC_FLAG("OMAP446*", SOC_4460),
	SOC_FLAG("OMAP447*", SOC_4470),
	SOC_FLAG("OMAP54*", SOC_5430),
	SOC_FLAG("AM433", SOC_AM3),
	SOC_FLAG("AM43*", SOC_AM4),
	SOC_FLAG("DRA7*", SOC_DRA7),

	{ /* sentinel */ },
};

/*
 * List of SoCs variants with disabled features. By default we assume all
 * devices in the device tree are available so no need to list those SoCs.
 */
static const struct soc_device_attribute sysc_soc_feat_match[] = {
	/* OMAP3430/3530 and AM3517 variants with some accelerators disabled */
	SOC_FLAG("AM3505", DIS_SGX),
	SOC_FLAG("OMAP3525", DIS_SGX),
	SOC_FLAG("OMAP3515", DIS_IVA | DIS_SGX),
	SOC_FLAG("OMAP3503", DIS_ISP | DIS_IVA | DIS_SGX),

	/* OMAP3630/DM3730 variants with some accelerators disabled */
	SOC_FLAG("AM3703", DIS_IVA | DIS_SGX),
	SOC_FLAG("DM3725", DIS_SGX),
	SOC_FLAG("OMAP3611", DIS_ISP | DIS_IVA | DIS_SGX),
	SOC_FLAG("OMAP3615/AM3715", DIS_IVA),
	SOC_FLAG("OMAP3621", DIS_ISP),

	{ /* sentinel */ },
};

static int sysc_add_disabled(unsigned long base)
{
	struct sysc_address *disabled_module;

	disabled_module = kzalloc(sizeof(*disabled_module), GFP_KERNEL);
	if (!disabled_module)
		return -ENOMEM;

	disabled_module->base = base;

	mutex_lock(&sysc_soc->list_lock);
	list_add(&disabled_module->node, &sysc_soc->disabled_modules);
	mutex_unlock(&sysc_soc->list_lock);

	return 0;
}

/*
 * One time init to detect the booted SoC and disable unavailable features.
 * Note that we initialize static data shared across all ti-sysc instances
 * so ddata is only used for SoC type. This can be called from module_init
 * once we no longer need to rely on platform data.
 */
static int sysc_init_soc(struct sysc *ddata)
{
	const struct soc_device_attribute *match;
	struct ti_sysc_platform_data *pdata;
	unsigned long features = 0;
	struct device_node *np;

	if (sysc_soc)
		return 0;

	sysc_soc = kzalloc(sizeof(*sysc_soc), GFP_KERNEL);
	if (!sysc_soc)
		return -ENOMEM;

	mutex_init(&sysc_soc->list_lock);
	INIT_LIST_HEAD(&sysc_soc->disabled_modules);
	sysc_soc->general_purpose = true;

	pdata = dev_get_platdata(ddata->dev);
	if (pdata && pdata->soc_type_gp)
		sysc_soc->general_purpose = pdata->soc_type_gp();

	match = soc_device_match(sysc_soc_match);
	if (match && match->data)
		sysc_soc->soc = (int)match->data;

	/*
	 * Check and warn about possible old incomplete dtb. We now want to see
	 * simple-pm-bus instead of simple-bus in the dtb for genpd using SoCs.
	 */
	switch (sysc_soc->soc) {
	case SOC_AM3:
	case SOC_AM4:
<<<<<<< HEAD
	case SOC_4430 ... SOC_4470:
	case SOC_5430:
	case SOC_DRA7:
=======
>>>>>>> 5ffa8285
		np = of_find_node_by_path("/ocp");
		WARN_ONCE(np && of_device_is_compatible(np, "simple-bus"),
			  "ti-sysc: Incomplete old dtb, please update\n");
		break;
	default:
		break;
	}

	/* Ignore devices that are not available on HS and EMU SoCs */
	if (!sysc_soc->general_purpose) {
		switch (sysc_soc->soc) {
		case SOC_3430 ... SOC_3630:
			sysc_add_disabled(0x48304000);	/* timer12 */
			break;
		default:
			break;
		}
	}

	match = soc_device_match(sysc_soc_feat_match);
	if (!match)
		return 0;

	if (match->data)
		features = (unsigned long)match->data;

	/*
	 * Add disabled devices to the list based on the module base.
	 * Note that this must be done before we attempt to access the
	 * device and have module revision checks working.
	 */
	if (features & DIS_ISP)
		sysc_add_disabled(0x480bd400);
	if (features & DIS_IVA)
		sysc_add_disabled(0x5d000000);
	if (features & DIS_SGX)
		sysc_add_disabled(0x50000000);

	return 0;
}

static void sysc_cleanup_soc(void)
{
	struct sysc_address *disabled_module;
	struct list_head *pos, *tmp;

	if (!sysc_soc)
		return;

	mutex_lock(&sysc_soc->list_lock);
	list_for_each_safe(pos, tmp, &sysc_soc->disabled_modules) {
		disabled_module = list_entry(pos, struct sysc_address, node);
		list_del(pos);
		kfree(disabled_module);
	}
	mutex_unlock(&sysc_soc->list_lock);
}

static int sysc_check_disabled_devices(struct sysc *ddata)
{
	struct sysc_address *disabled_module;
	struct list_head *pos;
	int error = 0;

	mutex_lock(&sysc_soc->list_lock);
	list_for_each(pos, &sysc_soc->disabled_modules) {
		disabled_module = list_entry(pos, struct sysc_address, node);
		if (ddata->module_pa == disabled_module->base) {
			dev_dbg(ddata->dev, "module disabled for this SoC\n");
			error = -ENODEV;
			break;
		}
	}
	mutex_unlock(&sysc_soc->list_lock);

	return error;
}

/*
 * Ignore timers tagged with no-reset and no-idle. These are likely in use,
 * for example by drivers/clocksource/timer-ti-dm-systimer.c. If more checks
 * are needed, we could also look at the timer register configuration.
 */
static int sysc_check_active_timer(struct sysc *ddata)
{
	if (ddata->cap->type != TI_SYSC_OMAP2_TIMER &&
	    ddata->cap->type != TI_SYSC_OMAP4_TIMER)
		return 0;

	if ((ddata->cfg.quirks & SYSC_QUIRK_NO_RESET_ON_INIT) &&
	    (ddata->cfg.quirks & SYSC_QUIRK_NO_IDLE))
		return -ENXIO;

	return 0;
}

static const struct of_device_id sysc_match_table[] = {
	{ .compatible = "simple-bus", },
	{ /* sentinel */ },
};

static int sysc_probe(struct platform_device *pdev)
{
	struct ti_sysc_platform_data *pdata = dev_get_platdata(&pdev->dev);
	struct sysc *ddata;
	int error;

	ddata = devm_kzalloc(&pdev->dev, sizeof(*ddata), GFP_KERNEL);
	if (!ddata)
		return -ENOMEM;

	ddata->offsets[SYSC_REVISION] = -ENODEV;
	ddata->offsets[SYSC_SYSCONFIG] = -ENODEV;
	ddata->offsets[SYSC_SYSSTATUS] = -ENODEV;
	ddata->dev = &pdev->dev;
	platform_set_drvdata(pdev, ddata);

	error = sysc_init_soc(ddata);
	if (error)
		return error;

	error = sysc_init_match(ddata);
	if (error)
		return error;

	error = sysc_init_dts_quirks(ddata);
	if (error)
		return error;

	error = sysc_map_and_check_registers(ddata);
	if (error)
		return error;

	error = sysc_init_sysc_mask(ddata);
	if (error)
		return error;

	error = sysc_init_idlemodes(ddata);
	if (error)
		return error;

	error = sysc_init_syss_mask(ddata);
	if (error)
		return error;

	error = sysc_init_pdata(ddata);
	if (error)
		return error;

	sysc_init_early_quirks(ddata);

	error = sysc_check_disabled_devices(ddata);
	if (error)
		return error;

	error = sysc_check_active_timer(ddata);
	if (error)
		return error;

	error = sysc_get_clocks(ddata);
	if (error)
		return error;

	error = sysc_init_resets(ddata);
	if (error)
		goto unprepare;

	error = sysc_init_module(ddata);
	if (error)
		goto unprepare;

	pm_runtime_enable(ddata->dev);
	error = pm_runtime_get_sync(ddata->dev);
	if (error < 0) {
		pm_runtime_put_noidle(ddata->dev);
		pm_runtime_disable(ddata->dev);
		goto unprepare;
	}

	/* Balance use counts as PM runtime should have enabled these all */
	if (!(ddata->cfg.quirks &
	      (SYSC_QUIRK_NO_IDLE | SYSC_QUIRK_NO_IDLE_ON_INIT))) {
		sysc_disable_main_clocks(ddata);
		sysc_disable_opt_clocks(ddata);
		sysc_clkdm_allow_idle(ddata);
	}

	if (!(ddata->cfg.quirks & SYSC_QUIRK_NO_RESET_ON_INIT))
		reset_control_assert(ddata->rsts);

	sysc_show_registers(ddata);

	ddata->dev->type = &sysc_device_type;
	error = of_platform_populate(ddata->dev->of_node, sysc_match_table,
				     pdata ? pdata->auxdata : NULL,
				     ddata->dev);
	if (error)
		goto err;

	INIT_DELAYED_WORK(&ddata->idle_work, ti_sysc_idle);

	/* At least earlycon won't survive without deferred idle */
	if (ddata->cfg.quirks & (SYSC_QUIRK_NO_IDLE |
				 SYSC_QUIRK_NO_IDLE_ON_INIT |
				 SYSC_QUIRK_NO_RESET_ON_INIT)) {
		schedule_delayed_work(&ddata->idle_work, 3000);
	} else {
		pm_runtime_put(&pdev->dev);
	}

	return 0;

err:
	pm_runtime_put_sync(&pdev->dev);
	pm_runtime_disable(&pdev->dev);
unprepare:
	sysc_unprepare(ddata);

	return error;
}

static int sysc_remove(struct platform_device *pdev)
{
	struct sysc *ddata = platform_get_drvdata(pdev);
	int error;

	cancel_delayed_work_sync(&ddata->idle_work);

	error = pm_runtime_get_sync(ddata->dev);
	if (error < 0) {
		pm_runtime_put_noidle(ddata->dev);
		pm_runtime_disable(ddata->dev);
		goto unprepare;
	}

	of_platform_depopulate(&pdev->dev);

	pm_runtime_put_sync(&pdev->dev);
	pm_runtime_disable(&pdev->dev);

	if (!reset_control_status(ddata->rsts))
		reset_control_assert(ddata->rsts);

unprepare:
	sysc_unprepare(ddata);

	return 0;
}

static const struct of_device_id sysc_match[] = {
	{ .compatible = "ti,sysc-omap2", .data = &sysc_omap2, },
	{ .compatible = "ti,sysc-omap2-timer", .data = &sysc_omap2_timer, },
	{ .compatible = "ti,sysc-omap4", .data = &sysc_omap4, },
	{ .compatible = "ti,sysc-omap4-timer", .data = &sysc_omap4_timer, },
	{ .compatible = "ti,sysc-omap4-simple", .data = &sysc_omap4_simple, },
	{ .compatible = "ti,sysc-omap3430-sr", .data = &sysc_34xx_sr, },
	{ .compatible = "ti,sysc-omap3630-sr", .data = &sysc_36xx_sr, },
	{ .compatible = "ti,sysc-omap4-sr", .data = &sysc_omap4_sr, },
	{ .compatible = "ti,sysc-omap3-sham", .data = &sysc_omap3_sham, },
	{ .compatible = "ti,sysc-omap-aes", .data = &sysc_omap3_aes, },
	{ .compatible = "ti,sysc-mcasp", .data = &sysc_omap4_mcasp, },
	{ .compatible = "ti,sysc-dra7-mcasp", .data = &sysc_dra7_mcasp, },
	{ .compatible = "ti,sysc-usb-host-fs",
	  .data = &sysc_omap4_usb_host_fs, },
	{ .compatible = "ti,sysc-dra7-mcan", .data = &sysc_dra7_mcan, },
	{ .compatible = "ti,sysc-pruss", .data = &sysc_pruss, },
	{  },
};
MODULE_DEVICE_TABLE(of, sysc_match);

static struct platform_driver sysc_driver = {
	.probe		= sysc_probe,
	.remove		= sysc_remove,
	.driver         = {
		.name   = "ti-sysc",
		.of_match_table	= sysc_match,
		.pm = &sysc_pm_ops,
	},
};

static int __init sysc_init(void)
{
	bus_register_notifier(&platform_bus_type, &sysc_nb);

	return platform_driver_register(&sysc_driver);
}
module_init(sysc_init);

static void __exit sysc_exit(void)
{
	bus_unregister_notifier(&platform_bus_type, &sysc_nb);
	platform_driver_unregister(&sysc_driver);
	sysc_cleanup_soc();
}
module_exit(sysc_exit);

MODULE_DESCRIPTION("TI sysc interconnect target driver");
MODULE_LICENSE("GPL v2");<|MERGE_RESOLUTION|>--- conflicted
+++ resolved
@@ -2886,12 +2886,9 @@
 	switch (sysc_soc->soc) {
 	case SOC_AM3:
 	case SOC_AM4:
-<<<<<<< HEAD
 	case SOC_4430 ... SOC_4470:
 	case SOC_5430:
 	case SOC_DRA7:
-=======
->>>>>>> 5ffa8285
 		np = of_find_node_by_path("/ocp");
 		WARN_ONCE(np && of_device_is_compatible(np, "simple-bus"),
 			  "ti-sysc: Incomplete old dtb, please update\n");
