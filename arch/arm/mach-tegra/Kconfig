--- conflicted
+++ resolved
@@ -66,40 +66,12 @@
        help
          Support for nVidia Harmony development platform
 
-<<<<<<< HEAD
-config MACH_KAEN
-       bool "Kaen board"
-       depends on ARCH_TEGRA_2x_SOC
-       select MACH_SEABOARD
-       help
-         Support for the Kaen version of Seaboard
-
-=======
->>>>>>> d003e098
 config MACH_PAZ00
        bool "Paz00 board"
        depends on ARCH_TEGRA_2x_SOC
        help
          Support for the Toshiba AC100/Dynabook AZ netbook
 
-<<<<<<< HEAD
-config MACH_SEABOARD
-       bool "Seaboard board"
-       depends on ARCH_TEGRA_2x_SOC
-       help
-         Support for nVidia Seaboard development platform. It will
-	 also be included for some of the derivative boards that
-	 have large similarities with the seaboard design.
-
-config MACH_TEGRA_DT
-	bool "Generic Tegra20 board (FDT support)"
-	depends on ARCH_TEGRA_2x_SOC
-	select USE_OF
-	help
-	  Support for generic NVIDIA Tegra20 boards using Flattened Device Tree
-
-=======
->>>>>>> d003e098
 config MACH_TRIMSLICE
        bool "TrimSlice board"
        depends on ARCH_TEGRA_2x_SOC
