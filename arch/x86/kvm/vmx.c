/*
 * Kernel-based Virtual Machine driver for Linux
 *
 * This module enables machines with Intel VT-x extensions to run virtual
 * machines without emulation or binary translation.
 *
 * Copyright (C) 2006 Qumranet, Inc.
 * Copyright 2010 Red Hat, Inc. and/or its affiliates.
 *
 * Authors:
 *   Avi Kivity   <avi@qumranet.com>
 *   Yaniv Kamay  <yaniv@qumranet.com>
 *
 * This work is licensed under the terms of the GNU GPL, version 2.  See
 * the COPYING file in the top-level directory.
 *
 */

#include "irq.h"
#include "mmu.h"

#include <linux/kvm_host.h>
#include <linux/module.h>
#include <linux/kernel.h>
#include <linux/mm.h>
#include <linux/highmem.h>
#include <linux/sched.h>
#include <linux/moduleparam.h>
#include <linux/ftrace_event.h>
#include <linux/slab.h>
#include <linux/tboot.h>
#include "kvm_cache_regs.h"
#include "x86.h"

#include <asm/io.h>
#include <asm/desc.h>
#include <asm/vmx.h>
#include <asm/virtext.h>
#include <asm/mce.h>
#include <asm/i387.h>
#include <asm/xcr.h>

#include "trace.h"

#define __ex(x) __kvm_handle_fault_on_reboot(x)

MODULE_AUTHOR("Qumranet");
MODULE_LICENSE("GPL");

static int __read_mostly bypass_guest_pf = 1;
module_param(bypass_guest_pf, bool, S_IRUGO);

static int __read_mostly enable_vpid = 1;
module_param_named(vpid, enable_vpid, bool, 0444);

static int __read_mostly flexpriority_enabled = 1;
module_param_named(flexpriority, flexpriority_enabled, bool, S_IRUGO);

static int __read_mostly enable_ept = 1;
module_param_named(ept, enable_ept, bool, S_IRUGO);

static int __read_mostly enable_unrestricted_guest = 1;
module_param_named(unrestricted_guest,
			enable_unrestricted_guest, bool, S_IRUGO);

static int __read_mostly emulate_invalid_guest_state = 0;
module_param(emulate_invalid_guest_state, bool, S_IRUGO);

static int __read_mostly vmm_exclusive = 1;
module_param(vmm_exclusive, bool, S_IRUGO);

static int __read_mostly yield_on_hlt = 1;
module_param(yield_on_hlt, bool, S_IRUGO);

#define KVM_GUEST_CR0_MASK_UNRESTRICTED_GUEST				\
	(X86_CR0_WP | X86_CR0_NE | X86_CR0_NW | X86_CR0_CD)
#define KVM_GUEST_CR0_MASK						\
	(KVM_GUEST_CR0_MASK_UNRESTRICTED_GUEST | X86_CR0_PG | X86_CR0_PE)
#define KVM_VM_CR0_ALWAYS_ON_UNRESTRICTED_GUEST				\
	(X86_CR0_WP | X86_CR0_NE)
#define KVM_VM_CR0_ALWAYS_ON						\
	(KVM_VM_CR0_ALWAYS_ON_UNRESTRICTED_GUEST | X86_CR0_PG | X86_CR0_PE)
#define KVM_CR4_GUEST_OWNED_BITS				      \
	(X86_CR4_PVI | X86_CR4_DE | X86_CR4_PCE | X86_CR4_OSFXSR      \
	 | X86_CR4_OSXMMEXCPT)

#define KVM_PMODE_VM_CR4_ALWAYS_ON (X86_CR4_PAE | X86_CR4_VMXE)
#define KVM_RMODE_VM_CR4_ALWAYS_ON (X86_CR4_VME | X86_CR4_PAE | X86_CR4_VMXE)

#define RMODE_GUEST_OWNED_EFLAGS_BITS (~(X86_EFLAGS_IOPL | X86_EFLAGS_VM))

/*
 * These 2 parameters are used to config the controls for Pause-Loop Exiting:
 * ple_gap:    upper bound on the amount of time between two successive
 *             executions of PAUSE in a loop. Also indicate if ple enabled.
 *             According to test, this time is usually smaller than 128 cycles.
 * ple_window: upper bound on the amount of time a guest is allowed to execute
 *             in a PAUSE loop. Tests indicate that most spinlocks are held for
 *             less than 2^12 cycles
 * Time is measured based on a counter that runs at the same rate as the TSC,
 * refer SDM volume 3b section 21.6.13 & 22.1.3.
 */
#define KVM_VMX_DEFAULT_PLE_GAP    128
#define KVM_VMX_DEFAULT_PLE_WINDOW 4096
static int ple_gap = KVM_VMX_DEFAULT_PLE_GAP;
module_param(ple_gap, int, S_IRUGO);

static int ple_window = KVM_VMX_DEFAULT_PLE_WINDOW;
module_param(ple_window, int, S_IRUGO);

#define NR_AUTOLOAD_MSRS 1

struct vmcs {
	u32 revision_id;
	u32 abort;
	char data[0];
};

struct shared_msr_entry {
	unsigned index;
	u64 data;
	u64 mask;
};

struct vcpu_vmx {
	struct kvm_vcpu       vcpu;
	struct list_head      local_vcpus_link;
	unsigned long         host_rsp;
	int                   launched;
	u8                    fail;
	u8                    cpl;
	bool                  nmi_known_unmasked;
	u32                   exit_intr_info;
	u32                   idt_vectoring_info;
	ulong                 rflags;
	struct shared_msr_entry *guest_msrs;
	int                   nmsrs;
	int                   save_nmsrs;
#ifdef CONFIG_X86_64
	u64 		      msr_host_kernel_gs_base;
	u64 		      msr_guest_kernel_gs_base;
#endif
	struct vmcs          *vmcs;
	struct msr_autoload {
		unsigned nr;
		struct vmx_msr_entry guest[NR_AUTOLOAD_MSRS];
		struct vmx_msr_entry host[NR_AUTOLOAD_MSRS];
	} msr_autoload;
	struct {
		int           loaded;
		u16           fs_sel, gs_sel, ldt_sel;
		int           gs_ldt_reload_needed;
		int           fs_reload_needed;
	} host_state;
	struct {
		int vm86_active;
		ulong save_rflags;
		struct kvm_save_segment {
			u16 selector;
			unsigned long base;
			u32 limit;
			u32 ar;
		} tr, es, ds, fs, gs;
	} rmode;
	struct {
		u32 bitmask; /* 4 bits per segment (1 bit per field) */
		struct kvm_save_segment seg[8];
	} segment_cache;
	int vpid;
	bool emulation_required;

	/* Support for vnmi-less CPUs */
	int soft_vnmi_blocked;
	ktime_t entry_time;
	s64 vnmi_blocked_time;
	u32 exit_reason;

	bool rdtscp_enabled;
};

enum segment_cache_field {
	SEG_FIELD_SEL = 0,
	SEG_FIELD_BASE = 1,
	SEG_FIELD_LIMIT = 2,
	SEG_FIELD_AR = 3,

	SEG_FIELD_NR = 4
};

static inline struct vcpu_vmx *to_vmx(struct kvm_vcpu *vcpu)
{
	return container_of(vcpu, struct vcpu_vmx, vcpu);
}

static u64 construct_eptp(unsigned long root_hpa);
static void kvm_cpu_vmxon(u64 addr);
static void kvm_cpu_vmxoff(void);
static void vmx_set_cr3(struct kvm_vcpu *vcpu, unsigned long cr3);
static int vmx_set_tss_addr(struct kvm *kvm, unsigned int addr);

static DEFINE_PER_CPU(struct vmcs *, vmxarea);
static DEFINE_PER_CPU(struct vmcs *, current_vmcs);
static DEFINE_PER_CPU(struct list_head, vcpus_on_cpu);
static DEFINE_PER_CPU(struct desc_ptr, host_gdt);

static unsigned long *vmx_io_bitmap_a;
static unsigned long *vmx_io_bitmap_b;
static unsigned long *vmx_msr_bitmap_legacy;
static unsigned long *vmx_msr_bitmap_longmode;

static bool cpu_has_load_ia32_efer;

static DECLARE_BITMAP(vmx_vpid_bitmap, VMX_NR_VPIDS);
static DEFINE_SPINLOCK(vmx_vpid_lock);

static struct vmcs_config {
	int size;
	int order;
	u32 revision_id;
	u32 pin_based_exec_ctrl;
	u32 cpu_based_exec_ctrl;
	u32 cpu_based_2nd_exec_ctrl;
	u32 vmexit_ctrl;
	u32 vmentry_ctrl;
} vmcs_config;

static struct vmx_capability {
	u32 ept;
	u32 vpid;
} vmx_capability;

#define VMX_SEGMENT_FIELD(seg)					\
	[VCPU_SREG_##seg] = {                                   \
		.selector = GUEST_##seg##_SELECTOR,		\
		.base = GUEST_##seg##_BASE,		   	\
		.limit = GUEST_##seg##_LIMIT,		   	\
		.ar_bytes = GUEST_##seg##_AR_BYTES,	   	\
	}

static struct kvm_vmx_segment_field {
	unsigned selector;
	unsigned base;
	unsigned limit;
	unsigned ar_bytes;
} kvm_vmx_segment_fields[] = {
	VMX_SEGMENT_FIELD(CS),
	VMX_SEGMENT_FIELD(DS),
	VMX_SEGMENT_FIELD(ES),
	VMX_SEGMENT_FIELD(FS),
	VMX_SEGMENT_FIELD(GS),
	VMX_SEGMENT_FIELD(SS),
	VMX_SEGMENT_FIELD(TR),
	VMX_SEGMENT_FIELD(LDTR),
};

static u64 host_efer;

static void ept_save_pdptrs(struct kvm_vcpu *vcpu);

/*
 * Keep MSR_STAR at the end, as setup_msrs() will try to optimize it
 * away by decrementing the array size.
 */
static const u32 vmx_msr_index[] = {
#ifdef CONFIG_X86_64
	MSR_SYSCALL_MASK, MSR_LSTAR, MSR_CSTAR,
#endif
	MSR_EFER, MSR_TSC_AUX, MSR_STAR,
};
#define NR_VMX_MSR ARRAY_SIZE(vmx_msr_index)

static inline bool is_page_fault(u32 intr_info)
{
	return (intr_info & (INTR_INFO_INTR_TYPE_MASK | INTR_INFO_VECTOR_MASK |
			     INTR_INFO_VALID_MASK)) ==
		(INTR_TYPE_HARD_EXCEPTION | PF_VECTOR | INTR_INFO_VALID_MASK);
}

static inline bool is_no_device(u32 intr_info)
{
	return (intr_info & (INTR_INFO_INTR_TYPE_MASK | INTR_INFO_VECTOR_MASK |
			     INTR_INFO_VALID_MASK)) ==
		(INTR_TYPE_HARD_EXCEPTION | NM_VECTOR | INTR_INFO_VALID_MASK);
}

static inline bool is_invalid_opcode(u32 intr_info)
{
	return (intr_info & (INTR_INFO_INTR_TYPE_MASK | INTR_INFO_VECTOR_MASK |
			     INTR_INFO_VALID_MASK)) ==
		(INTR_TYPE_HARD_EXCEPTION | UD_VECTOR | INTR_INFO_VALID_MASK);
}

static inline bool is_external_interrupt(u32 intr_info)
{
	return (intr_info & (INTR_INFO_INTR_TYPE_MASK | INTR_INFO_VALID_MASK))
		== (INTR_TYPE_EXT_INTR | INTR_INFO_VALID_MASK);
}

static inline bool is_machine_check(u32 intr_info)
{
	return (intr_info & (INTR_INFO_INTR_TYPE_MASK | INTR_INFO_VECTOR_MASK |
			     INTR_INFO_VALID_MASK)) ==
		(INTR_TYPE_HARD_EXCEPTION | MC_VECTOR | INTR_INFO_VALID_MASK);
}

static inline bool cpu_has_vmx_msr_bitmap(void)
{
	return vmcs_config.cpu_based_exec_ctrl & CPU_BASED_USE_MSR_BITMAPS;
}

static inline bool cpu_has_vmx_tpr_shadow(void)
{
	return vmcs_config.cpu_based_exec_ctrl & CPU_BASED_TPR_SHADOW;
}

static inline bool vm_need_tpr_shadow(struct kvm *kvm)
{
	return (cpu_has_vmx_tpr_shadow()) && (irqchip_in_kernel(kvm));
}

static inline bool cpu_has_secondary_exec_ctrls(void)
{
	return vmcs_config.cpu_based_exec_ctrl &
		CPU_BASED_ACTIVATE_SECONDARY_CONTROLS;
}

static inline bool cpu_has_vmx_virtualize_apic_accesses(void)
{
	return vmcs_config.cpu_based_2nd_exec_ctrl &
		SECONDARY_EXEC_VIRTUALIZE_APIC_ACCESSES;
}

static inline bool cpu_has_vmx_flexpriority(void)
{
	return cpu_has_vmx_tpr_shadow() &&
		cpu_has_vmx_virtualize_apic_accesses();
}

static inline bool cpu_has_vmx_ept_execute_only(void)
{
	return vmx_capability.ept & VMX_EPT_EXECUTE_ONLY_BIT;
}

static inline bool cpu_has_vmx_eptp_uncacheable(void)
{
	return vmx_capability.ept & VMX_EPTP_UC_BIT;
}

static inline bool cpu_has_vmx_eptp_writeback(void)
{
	return vmx_capability.ept & VMX_EPTP_WB_BIT;
}

static inline bool cpu_has_vmx_ept_2m_page(void)
{
	return vmx_capability.ept & VMX_EPT_2MB_PAGE_BIT;
}

static inline bool cpu_has_vmx_ept_1g_page(void)
{
	return vmx_capability.ept & VMX_EPT_1GB_PAGE_BIT;
}

static inline bool cpu_has_vmx_ept_4levels(void)
{
	return vmx_capability.ept & VMX_EPT_PAGE_WALK_4_BIT;
}

static inline bool cpu_has_vmx_invept_individual_addr(void)
{
	return vmx_capability.ept & VMX_EPT_EXTENT_INDIVIDUAL_BIT;
}

static inline bool cpu_has_vmx_invept_context(void)
{
	return vmx_capability.ept & VMX_EPT_EXTENT_CONTEXT_BIT;
}

static inline bool cpu_has_vmx_invept_global(void)
{
	return vmx_capability.ept & VMX_EPT_EXTENT_GLOBAL_BIT;
}

static inline bool cpu_has_vmx_invvpid_single(void)
{
	return vmx_capability.vpid & VMX_VPID_EXTENT_SINGLE_CONTEXT_BIT;
}

static inline bool cpu_has_vmx_invvpid_global(void)
{
	return vmx_capability.vpid & VMX_VPID_EXTENT_GLOBAL_CONTEXT_BIT;
}

static inline bool cpu_has_vmx_ept(void)
{
	return vmcs_config.cpu_based_2nd_exec_ctrl &
		SECONDARY_EXEC_ENABLE_EPT;
}

static inline bool cpu_has_vmx_unrestricted_guest(void)
{
	return vmcs_config.cpu_based_2nd_exec_ctrl &
		SECONDARY_EXEC_UNRESTRICTED_GUEST;
}

static inline bool cpu_has_vmx_ple(void)
{
	return vmcs_config.cpu_based_2nd_exec_ctrl &
		SECONDARY_EXEC_PAUSE_LOOP_EXITING;
}

static inline bool vm_need_virtualize_apic_accesses(struct kvm *kvm)
{
	return flexpriority_enabled && irqchip_in_kernel(kvm);
}

static inline bool cpu_has_vmx_vpid(void)
{
	return vmcs_config.cpu_based_2nd_exec_ctrl &
		SECONDARY_EXEC_ENABLE_VPID;
}

static inline bool cpu_has_vmx_rdtscp(void)
{
	return vmcs_config.cpu_based_2nd_exec_ctrl &
		SECONDARY_EXEC_RDTSCP;
}

static inline bool cpu_has_virtual_nmis(void)
{
	return vmcs_config.pin_based_exec_ctrl & PIN_BASED_VIRTUAL_NMIS;
}

static inline bool cpu_has_vmx_wbinvd_exit(void)
{
	return vmcs_config.cpu_based_2nd_exec_ctrl &
		SECONDARY_EXEC_WBINVD_EXITING;
}

static inline bool report_flexpriority(void)
{
	return flexpriority_enabled;
}

static int __find_msr_index(struct vcpu_vmx *vmx, u32 msr)
{
	int i;

	for (i = 0; i < vmx->nmsrs; ++i)
		if (vmx_msr_index[vmx->guest_msrs[i].index] == msr)
			return i;
	return -1;
}

static inline void __invvpid(int ext, u16 vpid, gva_t gva)
{
    struct {
	u64 vpid : 16;
	u64 rsvd : 48;
	u64 gva;
    } operand = { vpid, 0, gva };

    asm volatile (__ex(ASM_VMX_INVVPID)
		  /* CF==1 or ZF==1 --> rc = -1 */
		  "; ja 1f ; ud2 ; 1:"
		  : : "a"(&operand), "c"(ext) : "cc", "memory");
}

static inline void __invept(int ext, u64 eptp, gpa_t gpa)
{
	struct {
		u64 eptp, gpa;
	} operand = {eptp, gpa};

	asm volatile (__ex(ASM_VMX_INVEPT)
			/* CF==1 or ZF==1 --> rc = -1 */
			"; ja 1f ; ud2 ; 1:\n"
			: : "a" (&operand), "c" (ext) : "cc", "memory");
}

static struct shared_msr_entry *find_msr_entry(struct vcpu_vmx *vmx, u32 msr)
{
	int i;

	i = __find_msr_index(vmx, msr);
	if (i >= 0)
		return &vmx->guest_msrs[i];
	return NULL;
}

static void vmcs_clear(struct vmcs *vmcs)
{
	u64 phys_addr = __pa(vmcs);
	u8 error;

	asm volatile (__ex(ASM_VMX_VMCLEAR_RAX) "; setna %0"
		      : "=qm"(error) : "a"(&phys_addr), "m"(phys_addr)
		      : "cc", "memory");
	if (error)
		printk(KERN_ERR "kvm: vmclear fail: %p/%llx\n",
		       vmcs, phys_addr);
}

static void vmcs_load(struct vmcs *vmcs)
{
	u64 phys_addr = __pa(vmcs);
	u8 error;

	asm volatile (__ex(ASM_VMX_VMPTRLD_RAX) "; setna %0"
			: "=qm"(error) : "a"(&phys_addr), "m"(phys_addr)
			: "cc", "memory");
	if (error)
		printk(KERN_ERR "kvm: vmptrld %p/%llx fail\n",
		       vmcs, phys_addr);
}

static void __vcpu_clear(void *arg)
{
	struct vcpu_vmx *vmx = arg;
	int cpu = raw_smp_processor_id();

	if (vmx->vcpu.cpu == cpu)
		vmcs_clear(vmx->vmcs);
	if (per_cpu(current_vmcs, cpu) == vmx->vmcs)
		per_cpu(current_vmcs, cpu) = NULL;
	list_del(&vmx->local_vcpus_link);
	vmx->vcpu.cpu = -1;
	vmx->launched = 0;
}

static void vcpu_clear(struct vcpu_vmx *vmx)
{
	if (vmx->vcpu.cpu == -1)
		return;
	smp_call_function_single(vmx->vcpu.cpu, __vcpu_clear, vmx, 1);
}

static inline void vpid_sync_vcpu_single(struct vcpu_vmx *vmx)
{
	if (vmx->vpid == 0)
		return;

	if (cpu_has_vmx_invvpid_single())
		__invvpid(VMX_VPID_EXTENT_SINGLE_CONTEXT, vmx->vpid, 0);
}

static inline void vpid_sync_vcpu_global(void)
{
	if (cpu_has_vmx_invvpid_global())
		__invvpid(VMX_VPID_EXTENT_ALL_CONTEXT, 0, 0);
}

static inline void vpid_sync_context(struct vcpu_vmx *vmx)
{
	if (cpu_has_vmx_invvpid_single())
		vpid_sync_vcpu_single(vmx);
	else
		vpid_sync_vcpu_global();
}

static inline void ept_sync_global(void)
{
	if (cpu_has_vmx_invept_global())
		__invept(VMX_EPT_EXTENT_GLOBAL, 0, 0);
}

static inline void ept_sync_context(u64 eptp)
{
	if (enable_ept) {
		if (cpu_has_vmx_invept_context())
			__invept(VMX_EPT_EXTENT_CONTEXT, eptp, 0);
		else
			ept_sync_global();
	}
}

static inline void ept_sync_individual_addr(u64 eptp, gpa_t gpa)
{
	if (enable_ept) {
		if (cpu_has_vmx_invept_individual_addr())
			__invept(VMX_EPT_EXTENT_INDIVIDUAL_ADDR,
					eptp, gpa);
		else
			ept_sync_context(eptp);
	}
}

static unsigned long vmcs_readl(unsigned long field)
{
	unsigned long value = 0;

	asm volatile (__ex(ASM_VMX_VMREAD_RDX_RAX)
		      : "+a"(value) : "d"(field) : "cc");
	return value;
}

static u16 vmcs_read16(unsigned long field)
{
	return vmcs_readl(field);
}

static u32 vmcs_read32(unsigned long field)
{
	return vmcs_readl(field);
}

static u64 vmcs_read64(unsigned long field)
{
#ifdef CONFIG_X86_64
	return vmcs_readl(field);
#else
	return vmcs_readl(field) | ((u64)vmcs_readl(field+1) << 32);
#endif
}

static noinline void vmwrite_error(unsigned long field, unsigned long value)
{
	printk(KERN_ERR "vmwrite error: reg %lx value %lx (err %d)\n",
	       field, value, vmcs_read32(VM_INSTRUCTION_ERROR));
	dump_stack();
}

static void vmcs_writel(unsigned long field, unsigned long value)
{
	u8 error;

	asm volatile (__ex(ASM_VMX_VMWRITE_RAX_RDX) "; setna %0"
		       : "=q"(error) : "a"(value), "d"(field) : "cc");
	if (unlikely(error))
		vmwrite_error(field, value);
}

static void vmcs_write16(unsigned long field, u16 value)
{
	vmcs_writel(field, value);
}

static void vmcs_write32(unsigned long field, u32 value)
{
	vmcs_writel(field, value);
}

static void vmcs_write64(unsigned long field, u64 value)
{
	vmcs_writel(field, value);
#ifndef CONFIG_X86_64
	asm volatile ("");
	vmcs_writel(field+1, value >> 32);
#endif
}

static void vmcs_clear_bits(unsigned long field, u32 mask)
{
	vmcs_writel(field, vmcs_readl(field) & ~mask);
}

static void vmcs_set_bits(unsigned long field, u32 mask)
{
	vmcs_writel(field, vmcs_readl(field) | mask);
}

static void vmx_segment_cache_clear(struct vcpu_vmx *vmx)
{
	vmx->segment_cache.bitmask = 0;
}

static bool vmx_segment_cache_test_set(struct vcpu_vmx *vmx, unsigned seg,
				       unsigned field)
{
	bool ret;
	u32 mask = 1 << (seg * SEG_FIELD_NR + field);

	if (!(vmx->vcpu.arch.regs_avail & (1 << VCPU_EXREG_SEGMENTS))) {
		vmx->vcpu.arch.regs_avail |= (1 << VCPU_EXREG_SEGMENTS);
		vmx->segment_cache.bitmask = 0;
	}
	ret = vmx->segment_cache.bitmask & mask;
	vmx->segment_cache.bitmask |= mask;
	return ret;
}

static u16 vmx_read_guest_seg_selector(struct vcpu_vmx *vmx, unsigned seg)
{
	u16 *p = &vmx->segment_cache.seg[seg].selector;

	if (!vmx_segment_cache_test_set(vmx, seg, SEG_FIELD_SEL))
		*p = vmcs_read16(kvm_vmx_segment_fields[seg].selector);
	return *p;
}

static ulong vmx_read_guest_seg_base(struct vcpu_vmx *vmx, unsigned seg)
{
	ulong *p = &vmx->segment_cache.seg[seg].base;

	if (!vmx_segment_cache_test_set(vmx, seg, SEG_FIELD_BASE))
		*p = vmcs_readl(kvm_vmx_segment_fields[seg].base);
	return *p;
}

static u32 vmx_read_guest_seg_limit(struct vcpu_vmx *vmx, unsigned seg)
{
	u32 *p = &vmx->segment_cache.seg[seg].limit;

	if (!vmx_segment_cache_test_set(vmx, seg, SEG_FIELD_LIMIT))
		*p = vmcs_read32(kvm_vmx_segment_fields[seg].limit);
	return *p;
}

static u32 vmx_read_guest_seg_ar(struct vcpu_vmx *vmx, unsigned seg)
{
	u32 *p = &vmx->segment_cache.seg[seg].ar;

	if (!vmx_segment_cache_test_set(vmx, seg, SEG_FIELD_AR))
		*p = vmcs_read32(kvm_vmx_segment_fields[seg].ar_bytes);
	return *p;
}

static void update_exception_bitmap(struct kvm_vcpu *vcpu)
{
	u32 eb;

	eb = (1u << PF_VECTOR) | (1u << UD_VECTOR) | (1u << MC_VECTOR) |
	     (1u << NM_VECTOR) | (1u << DB_VECTOR);
	if ((vcpu->guest_debug &
	     (KVM_GUESTDBG_ENABLE | KVM_GUESTDBG_USE_SW_BP)) ==
	    (KVM_GUESTDBG_ENABLE | KVM_GUESTDBG_USE_SW_BP))
		eb |= 1u << BP_VECTOR;
	if (to_vmx(vcpu)->rmode.vm86_active)
		eb = ~0;
	if (enable_ept)
		eb &= ~(1u << PF_VECTOR); /* bypass_guest_pf = 0 */
	if (vcpu->fpu_active)
		eb &= ~(1u << NM_VECTOR);
	vmcs_write32(EXCEPTION_BITMAP, eb);
}

static void clear_atomic_switch_msr(struct vcpu_vmx *vmx, unsigned msr)
{
	unsigned i;
	struct msr_autoload *m = &vmx->msr_autoload;

	if (msr == MSR_EFER && cpu_has_load_ia32_efer) {
		vmcs_clear_bits(VM_ENTRY_CONTROLS, VM_ENTRY_LOAD_IA32_EFER);
		vmcs_clear_bits(VM_EXIT_CONTROLS, VM_EXIT_LOAD_IA32_EFER);
		return;
	}

	for (i = 0; i < m->nr; ++i)
		if (m->guest[i].index == msr)
			break;

	if (i == m->nr)
		return;
	--m->nr;
	m->guest[i] = m->guest[m->nr];
	m->host[i] = m->host[m->nr];
	vmcs_write32(VM_ENTRY_MSR_LOAD_COUNT, m->nr);
	vmcs_write32(VM_EXIT_MSR_LOAD_COUNT, m->nr);
}

static void add_atomic_switch_msr(struct vcpu_vmx *vmx, unsigned msr,
				  u64 guest_val, u64 host_val)
{
	unsigned i;
	struct msr_autoload *m = &vmx->msr_autoload;

	if (msr == MSR_EFER && cpu_has_load_ia32_efer) {
		vmcs_write64(GUEST_IA32_EFER, guest_val);
		vmcs_write64(HOST_IA32_EFER, host_val);
		vmcs_set_bits(VM_ENTRY_CONTROLS, VM_ENTRY_LOAD_IA32_EFER);
		vmcs_set_bits(VM_EXIT_CONTROLS, VM_EXIT_LOAD_IA32_EFER);
		return;
	}

	for (i = 0; i < m->nr; ++i)
		if (m->guest[i].index == msr)
			break;

	if (i == m->nr) {
		++m->nr;
		vmcs_write32(VM_ENTRY_MSR_LOAD_COUNT, m->nr);
		vmcs_write32(VM_EXIT_MSR_LOAD_COUNT, m->nr);
	}

	m->guest[i].index = msr;
	m->guest[i].value = guest_val;
	m->host[i].index = msr;
	m->host[i].value = host_val;
}

static void reload_tss(void)
{
	/*
	 * VT restores TR but not its size.  Useless.
	 */
	struct desc_ptr *gdt = &__get_cpu_var(host_gdt);
	struct desc_struct *descs;

	descs = (void *)gdt->address;
	descs[GDT_ENTRY_TSS].type = 9; /* available TSS */
	load_TR_desc();
}

static bool update_transition_efer(struct vcpu_vmx *vmx, int efer_offset)
{
	u64 guest_efer;
	u64 ignore_bits;

	guest_efer = vmx->vcpu.arch.efer;

	/*
	 * NX is emulated; LMA and LME handled by hardware; SCE meaninless
	 * outside long mode
	 */
	ignore_bits = EFER_NX | EFER_SCE;
#ifdef CONFIG_X86_64
	ignore_bits |= EFER_LMA | EFER_LME;
	/* SCE is meaningful only in long mode on Intel */
	if (guest_efer & EFER_LMA)
		ignore_bits &= ~(u64)EFER_SCE;
#endif
	guest_efer &= ~ignore_bits;
	guest_efer |= host_efer & ignore_bits;
	vmx->guest_msrs[efer_offset].data = guest_efer;
	vmx->guest_msrs[efer_offset].mask = ~ignore_bits;

	clear_atomic_switch_msr(vmx, MSR_EFER);
	/* On ept, can't emulate nx, and must switch nx atomically */
	if (enable_ept && ((vmx->vcpu.arch.efer ^ host_efer) & EFER_NX)) {
		guest_efer = vmx->vcpu.arch.efer;
		if (!(guest_efer & EFER_LMA))
			guest_efer &= ~EFER_LME;
		add_atomic_switch_msr(vmx, MSR_EFER, guest_efer, host_efer);
		return false;
	}

	return true;
}

static unsigned long segment_base(u16 selector)
{
	struct desc_ptr *gdt = &__get_cpu_var(host_gdt);
	struct desc_struct *d;
	unsigned long table_base;
	unsigned long v;

	if (!(selector & ~3))
		return 0;

	table_base = gdt->address;

	if (selector & 4) {           /* from ldt */
		u16 ldt_selector = kvm_read_ldt();

		if (!(ldt_selector & ~3))
			return 0;

		table_base = segment_base(ldt_selector);
	}
	d = (struct desc_struct *)(table_base + (selector & ~7));
	v = get_desc_base(d);
#ifdef CONFIG_X86_64
       if (d->s == 0 && (d->type == 2 || d->type == 9 || d->type == 11))
               v |= ((unsigned long)((struct ldttss_desc64 *)d)->base3) << 32;
#endif
	return v;
}

static inline unsigned long kvm_read_tr_base(void)
{
	u16 tr;
	asm("str %0" : "=g"(tr));
	return segment_base(tr);
}

static void vmx_save_host_state(struct kvm_vcpu *vcpu)
{
	struct vcpu_vmx *vmx = to_vmx(vcpu);
	int i;

	if (vmx->host_state.loaded)
		return;

	vmx->host_state.loaded = 1;
	/*
	 * Set host fs and gs selectors.  Unfortunately, 22.2.3 does not
	 * allow segment selectors with cpl > 0 or ti == 1.
	 */
	vmx->host_state.ldt_sel = kvm_read_ldt();
	vmx->host_state.gs_ldt_reload_needed = vmx->host_state.ldt_sel;
	savesegment(fs, vmx->host_state.fs_sel);
	if (!(vmx->host_state.fs_sel & 7)) {
		vmcs_write16(HOST_FS_SELECTOR, vmx->host_state.fs_sel);
		vmx->host_state.fs_reload_needed = 0;
	} else {
		vmcs_write16(HOST_FS_SELECTOR, 0);
		vmx->host_state.fs_reload_needed = 1;
	}
	savesegment(gs, vmx->host_state.gs_sel);
	if (!(vmx->host_state.gs_sel & 7))
		vmcs_write16(HOST_GS_SELECTOR, vmx->host_state.gs_sel);
	else {
		vmcs_write16(HOST_GS_SELECTOR, 0);
		vmx->host_state.gs_ldt_reload_needed = 1;
	}

#ifdef CONFIG_X86_64
	vmcs_writel(HOST_FS_BASE, read_msr(MSR_FS_BASE));
	vmcs_writel(HOST_GS_BASE, read_msr(MSR_GS_BASE));
#else
	vmcs_writel(HOST_FS_BASE, segment_base(vmx->host_state.fs_sel));
	vmcs_writel(HOST_GS_BASE, segment_base(vmx->host_state.gs_sel));
#endif

#ifdef CONFIG_X86_64
	rdmsrl(MSR_KERNEL_GS_BASE, vmx->msr_host_kernel_gs_base);
	if (is_long_mode(&vmx->vcpu))
		wrmsrl(MSR_KERNEL_GS_BASE, vmx->msr_guest_kernel_gs_base);
#endif
	for (i = 0; i < vmx->save_nmsrs; ++i)
		kvm_set_shared_msr(vmx->guest_msrs[i].index,
				   vmx->guest_msrs[i].data,
				   vmx->guest_msrs[i].mask);
}

static void __vmx_load_host_state(struct vcpu_vmx *vmx)
{
	if (!vmx->host_state.loaded)
		return;

	++vmx->vcpu.stat.host_state_reload;
	vmx->host_state.loaded = 0;
#ifdef CONFIG_X86_64
	if (is_long_mode(&vmx->vcpu))
		rdmsrl(MSR_KERNEL_GS_BASE, vmx->msr_guest_kernel_gs_base);
#endif
	if (vmx->host_state.gs_ldt_reload_needed) {
		kvm_load_ldt(vmx->host_state.ldt_sel);
#ifdef CONFIG_X86_64
		load_gs_index(vmx->host_state.gs_sel);
#else
		loadsegment(gs, vmx->host_state.gs_sel);
#endif
	}
	if (vmx->host_state.fs_reload_needed)
		loadsegment(fs, vmx->host_state.fs_sel);
	reload_tss();
#ifdef CONFIG_X86_64
	wrmsrl(MSR_KERNEL_GS_BASE, vmx->msr_host_kernel_gs_base);
#endif
	if (current_thread_info()->status & TS_USEDFPU)
		clts();
	load_gdt(&__get_cpu_var(host_gdt));
}

static void vmx_load_host_state(struct vcpu_vmx *vmx)
{
	preempt_disable();
	__vmx_load_host_state(vmx);
	preempt_enable();
}

/*
 * Switches to specified vcpu, until a matching vcpu_put(), but assumes
 * vcpu mutex is already taken.
 */
static void vmx_vcpu_load(struct kvm_vcpu *vcpu, int cpu)
{
	struct vcpu_vmx *vmx = to_vmx(vcpu);
	u64 phys_addr = __pa(per_cpu(vmxarea, cpu));

	if (!vmm_exclusive)
		kvm_cpu_vmxon(phys_addr);
	else if (vcpu->cpu != cpu)
		vcpu_clear(vmx);

	if (per_cpu(current_vmcs, cpu) != vmx->vmcs) {
		per_cpu(current_vmcs, cpu) = vmx->vmcs;
		vmcs_load(vmx->vmcs);
	}

	if (vcpu->cpu != cpu) {
		struct desc_ptr *gdt = &__get_cpu_var(host_gdt);
		unsigned long sysenter_esp;

		kvm_make_request(KVM_REQ_TLB_FLUSH, vcpu);
		local_irq_disable();
		list_add(&vmx->local_vcpus_link,
			 &per_cpu(vcpus_on_cpu, cpu));
		local_irq_enable();

		/*
		 * Linux uses per-cpu TSS and GDT, so set these when switching
		 * processors.
		 */
		vmcs_writel(HOST_TR_BASE, kvm_read_tr_base()); /* 22.2.4 */
		vmcs_writel(HOST_GDTR_BASE, gdt->address);   /* 22.2.4 */

		rdmsrl(MSR_IA32_SYSENTER_ESP, sysenter_esp);
		vmcs_writel(HOST_IA32_SYSENTER_ESP, sysenter_esp); /* 22.2.3 */
	}
}

static void vmx_vcpu_put(struct kvm_vcpu *vcpu)
{
	__vmx_load_host_state(to_vmx(vcpu));
	if (!vmm_exclusive) {
		__vcpu_clear(to_vmx(vcpu));
		kvm_cpu_vmxoff();
	}
}

static void vmx_fpu_activate(struct kvm_vcpu *vcpu)
{
	ulong cr0;

	if (vcpu->fpu_active)
		return;
	vcpu->fpu_active = 1;
	cr0 = vmcs_readl(GUEST_CR0);
	cr0 &= ~(X86_CR0_TS | X86_CR0_MP);
	cr0 |= kvm_read_cr0_bits(vcpu, X86_CR0_TS | X86_CR0_MP);
	vmcs_writel(GUEST_CR0, cr0);
	update_exception_bitmap(vcpu);
	vcpu->arch.cr0_guest_owned_bits = X86_CR0_TS;
	vmcs_writel(CR0_GUEST_HOST_MASK, ~vcpu->arch.cr0_guest_owned_bits);
}

static void vmx_decache_cr0_guest_bits(struct kvm_vcpu *vcpu);

static void vmx_fpu_deactivate(struct kvm_vcpu *vcpu)
{
	vmx_decache_cr0_guest_bits(vcpu);
	vmcs_set_bits(GUEST_CR0, X86_CR0_TS | X86_CR0_MP);
	update_exception_bitmap(vcpu);
	vcpu->arch.cr0_guest_owned_bits = 0;
	vmcs_writel(CR0_GUEST_HOST_MASK, ~vcpu->arch.cr0_guest_owned_bits);
	vmcs_writel(CR0_READ_SHADOW, vcpu->arch.cr0);
}

static unsigned long vmx_get_rflags(struct kvm_vcpu *vcpu)
{
	unsigned long rflags, save_rflags;

	if (!test_bit(VCPU_EXREG_RFLAGS, (ulong *)&vcpu->arch.regs_avail)) {
		__set_bit(VCPU_EXREG_RFLAGS, (ulong *)&vcpu->arch.regs_avail);
		rflags = vmcs_readl(GUEST_RFLAGS);
		if (to_vmx(vcpu)->rmode.vm86_active) {
			rflags &= RMODE_GUEST_OWNED_EFLAGS_BITS;
			save_rflags = to_vmx(vcpu)->rmode.save_rflags;
			rflags |= save_rflags & ~RMODE_GUEST_OWNED_EFLAGS_BITS;
		}
		to_vmx(vcpu)->rflags = rflags;
	}
	return to_vmx(vcpu)->rflags;
}

static void vmx_set_rflags(struct kvm_vcpu *vcpu, unsigned long rflags)
{
	__set_bit(VCPU_EXREG_RFLAGS, (ulong *)&vcpu->arch.regs_avail);
	__clear_bit(VCPU_EXREG_CPL, (ulong *)&vcpu->arch.regs_avail);
	to_vmx(vcpu)->rflags = rflags;
	if (to_vmx(vcpu)->rmode.vm86_active) {
		to_vmx(vcpu)->rmode.save_rflags = rflags;
		rflags |= X86_EFLAGS_IOPL | X86_EFLAGS_VM;
	}
	vmcs_writel(GUEST_RFLAGS, rflags);
}

static u32 vmx_get_interrupt_shadow(struct kvm_vcpu *vcpu, int mask)
{
	u32 interruptibility = vmcs_read32(GUEST_INTERRUPTIBILITY_INFO);
	int ret = 0;

	if (interruptibility & GUEST_INTR_STATE_STI)
		ret |= KVM_X86_SHADOW_INT_STI;
	if (interruptibility & GUEST_INTR_STATE_MOV_SS)
		ret |= KVM_X86_SHADOW_INT_MOV_SS;

	return ret & mask;
}

static void vmx_set_interrupt_shadow(struct kvm_vcpu *vcpu, int mask)
{
	u32 interruptibility_old = vmcs_read32(GUEST_INTERRUPTIBILITY_INFO);
	u32 interruptibility = interruptibility_old;

	interruptibility &= ~(GUEST_INTR_STATE_STI | GUEST_INTR_STATE_MOV_SS);

	if (mask & KVM_X86_SHADOW_INT_MOV_SS)
		interruptibility |= GUEST_INTR_STATE_MOV_SS;
	else if (mask & KVM_X86_SHADOW_INT_STI)
		interruptibility |= GUEST_INTR_STATE_STI;

	if ((interruptibility != interruptibility_old))
		vmcs_write32(GUEST_INTERRUPTIBILITY_INFO, interruptibility);
}

static void skip_emulated_instruction(struct kvm_vcpu *vcpu)
{
	unsigned long rip;

	rip = kvm_rip_read(vcpu);
	rip += vmcs_read32(VM_EXIT_INSTRUCTION_LEN);
	kvm_rip_write(vcpu, rip);

	/* skipping an emulated instruction also counts */
	vmx_set_interrupt_shadow(vcpu, 0);
}

static void vmx_clear_hlt(struct kvm_vcpu *vcpu)
{
	/* Ensure that we clear the HLT state in the VMCS.  We don't need to
	 * explicitly skip the instruction because if the HLT state is set, then
	 * the instruction is already executing and RIP has already been
	 * advanced. */
	if (!yield_on_hlt &&
	    vmcs_read32(GUEST_ACTIVITY_STATE) == GUEST_ACTIVITY_HLT)
		vmcs_write32(GUEST_ACTIVITY_STATE, GUEST_ACTIVITY_ACTIVE);
}

static void vmx_queue_exception(struct kvm_vcpu *vcpu, unsigned nr,
				bool has_error_code, u32 error_code,
				bool reinject)
{
	struct vcpu_vmx *vmx = to_vmx(vcpu);
	u32 intr_info = nr | INTR_INFO_VALID_MASK;

	if (has_error_code) {
		vmcs_write32(VM_ENTRY_EXCEPTION_ERROR_CODE, error_code);
		intr_info |= INTR_INFO_DELIVER_CODE_MASK;
	}

	if (vmx->rmode.vm86_active) {
		int inc_eip = 0;
		if (kvm_exception_is_soft(nr))
			inc_eip = vcpu->arch.event_exit_inst_len;
		if (kvm_inject_realmode_interrupt(vcpu, nr, inc_eip) != EMULATE_DONE)
			kvm_make_request(KVM_REQ_TRIPLE_FAULT, vcpu);
		return;
	}

	if (kvm_exception_is_soft(nr)) {
		vmcs_write32(VM_ENTRY_INSTRUCTION_LEN,
			     vmx->vcpu.arch.event_exit_inst_len);
		intr_info |= INTR_TYPE_SOFT_EXCEPTION;
	} else
		intr_info |= INTR_TYPE_HARD_EXCEPTION;

	vmcs_write32(VM_ENTRY_INTR_INFO_FIELD, intr_info);
	vmx_clear_hlt(vcpu);
}

static bool vmx_rdtscp_supported(void)
{
	return cpu_has_vmx_rdtscp();
}

/*
 * Swap MSR entry in host/guest MSR entry array.
 */
static void move_msr_up(struct vcpu_vmx *vmx, int from, int to)
{
	struct shared_msr_entry tmp;

	tmp = vmx->guest_msrs[to];
	vmx->guest_msrs[to] = vmx->guest_msrs[from];
	vmx->guest_msrs[from] = tmp;
}

/*
 * Set up the vmcs to automatically save and restore system
 * msrs.  Don't touch the 64-bit msrs if the guest is in legacy
 * mode, as fiddling with msrs is very expensive.
 */
static void setup_msrs(struct vcpu_vmx *vmx)
{
	int save_nmsrs, index;
	unsigned long *msr_bitmap;

	vmx_load_host_state(vmx);
	save_nmsrs = 0;
#ifdef CONFIG_X86_64
	if (is_long_mode(&vmx->vcpu)) {
		index = __find_msr_index(vmx, MSR_SYSCALL_MASK);
		if (index >= 0)
			move_msr_up(vmx, index, save_nmsrs++);
		index = __find_msr_index(vmx, MSR_LSTAR);
		if (index >= 0)
			move_msr_up(vmx, index, save_nmsrs++);
		index = __find_msr_index(vmx, MSR_CSTAR);
		if (index >= 0)
			move_msr_up(vmx, index, save_nmsrs++);
		index = __find_msr_index(vmx, MSR_TSC_AUX);
		if (index >= 0 && vmx->rdtscp_enabled)
			move_msr_up(vmx, index, save_nmsrs++);
		/*
		 * MSR_STAR is only needed on long mode guests, and only
		 * if efer.sce is enabled.
		 */
		index = __find_msr_index(vmx, MSR_STAR);
		if ((index >= 0) && (vmx->vcpu.arch.efer & EFER_SCE))
			move_msr_up(vmx, index, save_nmsrs++);
	}
#endif
	index = __find_msr_index(vmx, MSR_EFER);
	if (index >= 0 && update_transition_efer(vmx, index))
		move_msr_up(vmx, index, save_nmsrs++);

	vmx->save_nmsrs = save_nmsrs;

	if (cpu_has_vmx_msr_bitmap()) {
		if (is_long_mode(&vmx->vcpu))
			msr_bitmap = vmx_msr_bitmap_longmode;
		else
			msr_bitmap = vmx_msr_bitmap_legacy;

		vmcs_write64(MSR_BITMAP, __pa(msr_bitmap));
	}
}

/*
 * reads and returns guest's timestamp counter "register"
 * guest_tsc = host_tsc + tsc_offset    -- 21.3
 */
static u64 guest_read_tsc(void)
{
	u64 host_tsc, tsc_offset;

	rdtscll(host_tsc);
	tsc_offset = vmcs_read64(TSC_OFFSET);
	return host_tsc + tsc_offset;
}

/*
 * Empty call-back. Needs to be implemented when VMX enables the SET_TSC_KHZ
 * ioctl. In this case the call-back should update internal vmx state to make
 * the changes effective.
 */
static void vmx_set_tsc_khz(struct kvm_vcpu *vcpu, u32 user_tsc_khz)
{
	/* Nothing to do here */
}

/*
 * writes 'offset' into guest's timestamp counter offset register
 */
static void vmx_write_tsc_offset(struct kvm_vcpu *vcpu, u64 offset)
{
	vmcs_write64(TSC_OFFSET, offset);
}

static void vmx_adjust_tsc_offset(struct kvm_vcpu *vcpu, s64 adjustment)
{
	u64 offset = vmcs_read64(TSC_OFFSET);
	vmcs_write64(TSC_OFFSET, offset + adjustment);
}

static u64 vmx_compute_tsc_offset(struct kvm_vcpu *vcpu, u64 target_tsc)
{
	return target_tsc - native_read_tsc();
}

/*
 * Reads an msr value (of 'msr_index') into 'pdata'.
 * Returns 0 on success, non-0 otherwise.
 * Assumes vcpu_load() was already called.
 */
static int vmx_get_msr(struct kvm_vcpu *vcpu, u32 msr_index, u64 *pdata)
{
	u64 data;
	struct shared_msr_entry *msr;

	if (!pdata) {
		printk(KERN_ERR "BUG: get_msr called with NULL pdata\n");
		return -EINVAL;
	}

	switch (msr_index) {
#ifdef CONFIG_X86_64
	case MSR_FS_BASE:
		data = vmcs_readl(GUEST_FS_BASE);
		break;
	case MSR_GS_BASE:
		data = vmcs_readl(GUEST_GS_BASE);
		break;
	case MSR_KERNEL_GS_BASE:
		vmx_load_host_state(to_vmx(vcpu));
		data = to_vmx(vcpu)->msr_guest_kernel_gs_base;
		break;
#endif
	case MSR_EFER:
		return kvm_get_msr_common(vcpu, msr_index, pdata);
	case MSR_IA32_TSC:
		data = guest_read_tsc();
		break;
	case MSR_IA32_SYSENTER_CS:
		data = vmcs_read32(GUEST_SYSENTER_CS);
		break;
	case MSR_IA32_SYSENTER_EIP:
		data = vmcs_readl(GUEST_SYSENTER_EIP);
		break;
	case MSR_IA32_SYSENTER_ESP:
		data = vmcs_readl(GUEST_SYSENTER_ESP);
		break;
	case MSR_TSC_AUX:
		if (!to_vmx(vcpu)->rdtscp_enabled)
			return 1;
		/* Otherwise falls through */
	default:
		vmx_load_host_state(to_vmx(vcpu));
		msr = find_msr_entry(to_vmx(vcpu), msr_index);
		if (msr) {
			vmx_load_host_state(to_vmx(vcpu));
			data = msr->data;
			break;
		}
		return kvm_get_msr_common(vcpu, msr_index, pdata);
	}

	*pdata = data;
	return 0;
}

/*
 * Writes msr value into into the appropriate "register".
 * Returns 0 on success, non-0 otherwise.
 * Assumes vcpu_load() was already called.
 */
static int vmx_set_msr(struct kvm_vcpu *vcpu, u32 msr_index, u64 data)
{
	struct vcpu_vmx *vmx = to_vmx(vcpu);
	struct shared_msr_entry *msr;
	int ret = 0;

	switch (msr_index) {
	case MSR_EFER:
		vmx_load_host_state(vmx);
		ret = kvm_set_msr_common(vcpu, msr_index, data);
		break;
#ifdef CONFIG_X86_64
	case MSR_FS_BASE:
		vmx_segment_cache_clear(vmx);
		vmcs_writel(GUEST_FS_BASE, data);
		break;
	case MSR_GS_BASE:
		vmx_segment_cache_clear(vmx);
		vmcs_writel(GUEST_GS_BASE, data);
		break;
	case MSR_KERNEL_GS_BASE:
		vmx_load_host_state(vmx);
		vmx->msr_guest_kernel_gs_base = data;
		break;
#endif
	case MSR_IA32_SYSENTER_CS:
		vmcs_write32(GUEST_SYSENTER_CS, data);
		break;
	case MSR_IA32_SYSENTER_EIP:
		vmcs_writel(GUEST_SYSENTER_EIP, data);
		break;
	case MSR_IA32_SYSENTER_ESP:
		vmcs_writel(GUEST_SYSENTER_ESP, data);
		break;
	case MSR_IA32_TSC:
		kvm_write_tsc(vcpu, data);
		break;
	case MSR_IA32_CR_PAT:
		if (vmcs_config.vmentry_ctrl & VM_ENTRY_LOAD_IA32_PAT) {
			vmcs_write64(GUEST_IA32_PAT, data);
			vcpu->arch.pat = data;
			break;
		}
		ret = kvm_set_msr_common(vcpu, msr_index, data);
		break;
	case MSR_TSC_AUX:
		if (!vmx->rdtscp_enabled)
			return 1;
		/* Check reserved bit, higher 32 bits should be zero */
		if ((data >> 32) != 0)
			return 1;
		/* Otherwise falls through */
	default:
		msr = find_msr_entry(vmx, msr_index);
		if (msr) {
			vmx_load_host_state(vmx);
			msr->data = data;
			break;
		}
		ret = kvm_set_msr_common(vcpu, msr_index, data);
	}

	return ret;
}

static void vmx_cache_reg(struct kvm_vcpu *vcpu, enum kvm_reg reg)
{
	__set_bit(reg, (unsigned long *)&vcpu->arch.regs_avail);
	switch (reg) {
	case VCPU_REGS_RSP:
		vcpu->arch.regs[VCPU_REGS_RSP] = vmcs_readl(GUEST_RSP);
		break;
	case VCPU_REGS_RIP:
		vcpu->arch.regs[VCPU_REGS_RIP] = vmcs_readl(GUEST_RIP);
		break;
	case VCPU_EXREG_PDPTR:
		if (enable_ept)
			ept_save_pdptrs(vcpu);
		break;
	default:
		break;
	}
}

static void set_guest_debug(struct kvm_vcpu *vcpu, struct kvm_guest_debug *dbg)
{
	if (vcpu->guest_debug & KVM_GUESTDBG_USE_HW_BP)
		vmcs_writel(GUEST_DR7, dbg->arch.debugreg[7]);
	else
		vmcs_writel(GUEST_DR7, vcpu->arch.dr7);

	update_exception_bitmap(vcpu);
}

static __init int cpu_has_kvm_support(void)
{
	return cpu_has_vmx();
}

static __init int vmx_disabled_by_bios(void)
{
	u64 msr;

	rdmsrl(MSR_IA32_FEATURE_CONTROL, msr);
	if (msr & FEATURE_CONTROL_LOCKED) {
		/* launched w/ TXT and VMX disabled */
		if (!(msr & FEATURE_CONTROL_VMXON_ENABLED_INSIDE_SMX)
			&& tboot_enabled())
			return 1;
		/* launched w/o TXT and VMX only enabled w/ TXT */
		if (!(msr & FEATURE_CONTROL_VMXON_ENABLED_OUTSIDE_SMX)
			&& (msr & FEATURE_CONTROL_VMXON_ENABLED_INSIDE_SMX)
			&& !tboot_enabled()) {
			printk(KERN_WARNING "kvm: disable TXT in the BIOS or "
				"activate TXT before enabling KVM\n");
			return 1;
		}
		/* launched w/o TXT and VMX disabled */
		if (!(msr & FEATURE_CONTROL_VMXON_ENABLED_OUTSIDE_SMX)
			&& !tboot_enabled())
			return 1;
	}

	return 0;
}

static void kvm_cpu_vmxon(u64 addr)
{
	asm volatile (ASM_VMX_VMXON_RAX
			: : "a"(&addr), "m"(addr)
			: "memory", "cc");
}

static int hardware_enable(void *garbage)
{
	int cpu = raw_smp_processor_id();
	u64 phys_addr = __pa(per_cpu(vmxarea, cpu));
	u64 old, test_bits;

	if (read_cr4() & X86_CR4_VMXE)
		return -EBUSY;

	INIT_LIST_HEAD(&per_cpu(vcpus_on_cpu, cpu));
	rdmsrl(MSR_IA32_FEATURE_CONTROL, old);

	test_bits = FEATURE_CONTROL_LOCKED;
	test_bits |= FEATURE_CONTROL_VMXON_ENABLED_OUTSIDE_SMX;
	if (tboot_enabled())
		test_bits |= FEATURE_CONTROL_VMXON_ENABLED_INSIDE_SMX;

	if ((old & test_bits) != test_bits) {
		/* enable and lock */
		wrmsrl(MSR_IA32_FEATURE_CONTROL, old | test_bits);
	}
	write_cr4(read_cr4() | X86_CR4_VMXE); /* FIXME: not cpu hotplug safe */

	if (vmm_exclusive) {
		kvm_cpu_vmxon(phys_addr);
		ept_sync_global();
	}

	store_gdt(&__get_cpu_var(host_gdt));

	return 0;
}

static void vmclear_local_vcpus(void)
{
	int cpu = raw_smp_processor_id();
	struct vcpu_vmx *vmx, *n;

	list_for_each_entry_safe(vmx, n, &per_cpu(vcpus_on_cpu, cpu),
				 local_vcpus_link)
		__vcpu_clear(vmx);
}


/* Just like cpu_vmxoff(), but with the __kvm_handle_fault_on_reboot()
 * tricks.
 */
static void kvm_cpu_vmxoff(void)
{
	asm volatile (__ex(ASM_VMX_VMXOFF) : : : "cc");
}

static void hardware_disable(void *garbage)
{
	if (vmm_exclusive) {
		vmclear_local_vcpus();
		kvm_cpu_vmxoff();
	}
	write_cr4(read_cr4() & ~X86_CR4_VMXE);
}

static __init int adjust_vmx_controls(u32 ctl_min, u32 ctl_opt,
				      u32 msr, u32 *result)
{
	u32 vmx_msr_low, vmx_msr_high;
	u32 ctl = ctl_min | ctl_opt;

	rdmsr(msr, vmx_msr_low, vmx_msr_high);

	ctl &= vmx_msr_high; /* bit == 0 in high word ==> must be zero */
	ctl |= vmx_msr_low;  /* bit == 1 in low word  ==> must be one  */

	/* Ensure minimum (required) set of control bits are supported. */
	if (ctl_min & ~ctl)
		return -EIO;

	*result = ctl;
	return 0;
}

static __init bool allow_1_setting(u32 msr, u32 ctl)
{
	u32 vmx_msr_low, vmx_msr_high;

	rdmsr(msr, vmx_msr_low, vmx_msr_high);
	return vmx_msr_high & ctl;
}

static __init int setup_vmcs_config(struct vmcs_config *vmcs_conf)
{
	u32 vmx_msr_low, vmx_msr_high;
	u32 min, opt, min2, opt2;
	u32 _pin_based_exec_control = 0;
	u32 _cpu_based_exec_control = 0;
	u32 _cpu_based_2nd_exec_control = 0;
	u32 _vmexit_control = 0;
	u32 _vmentry_control = 0;

	min = PIN_BASED_EXT_INTR_MASK | PIN_BASED_NMI_EXITING;
	opt = PIN_BASED_VIRTUAL_NMIS;
	if (adjust_vmx_controls(min, opt, MSR_IA32_VMX_PINBASED_CTLS,
				&_pin_based_exec_control) < 0)
		return -EIO;

	min =
#ifdef CONFIG_X86_64
	      CPU_BASED_CR8_LOAD_EXITING |
	      CPU_BASED_CR8_STORE_EXITING |
#endif
	      CPU_BASED_CR3_LOAD_EXITING |
	      CPU_BASED_CR3_STORE_EXITING |
	      CPU_BASED_USE_IO_BITMAPS |
	      CPU_BASED_MOV_DR_EXITING |
	      CPU_BASED_USE_TSC_OFFSETING |
	      CPU_BASED_MWAIT_EXITING |
	      CPU_BASED_MONITOR_EXITING |
	      CPU_BASED_INVLPG_EXITING;

	if (yield_on_hlt)
		min |= CPU_BASED_HLT_EXITING;

	opt = CPU_BASED_TPR_SHADOW |
	      CPU_BASED_USE_MSR_BITMAPS |
	      CPU_BASED_ACTIVATE_SECONDARY_CONTROLS;
	if (adjust_vmx_controls(min, opt, MSR_IA32_VMX_PROCBASED_CTLS,
				&_cpu_based_exec_control) < 0)
		return -EIO;
#ifdef CONFIG_X86_64
	if ((_cpu_based_exec_control & CPU_BASED_TPR_SHADOW))
		_cpu_based_exec_control &= ~CPU_BASED_CR8_LOAD_EXITING &
					   ~CPU_BASED_CR8_STORE_EXITING;
#endif
	if (_cpu_based_exec_control & CPU_BASED_ACTIVATE_SECONDARY_CONTROLS) {
		min2 = 0;
		opt2 = SECONDARY_EXEC_VIRTUALIZE_APIC_ACCESSES |
			SECONDARY_EXEC_WBINVD_EXITING |
			SECONDARY_EXEC_ENABLE_VPID |
			SECONDARY_EXEC_ENABLE_EPT |
			SECONDARY_EXEC_UNRESTRICTED_GUEST |
			SECONDARY_EXEC_PAUSE_LOOP_EXITING |
			SECONDARY_EXEC_RDTSCP;
		if (adjust_vmx_controls(min2, opt2,
					MSR_IA32_VMX_PROCBASED_CTLS2,
					&_cpu_based_2nd_exec_control) < 0)
			return -EIO;
	}
#ifndef CONFIG_X86_64
	if (!(_cpu_based_2nd_exec_control &
				SECONDARY_EXEC_VIRTUALIZE_APIC_ACCESSES))
		_cpu_based_exec_control &= ~CPU_BASED_TPR_SHADOW;
#endif
	if (_cpu_based_2nd_exec_control & SECONDARY_EXEC_ENABLE_EPT) {
		/* CR3 accesses and invlpg don't need to cause VM Exits when EPT
		   enabled */
		_cpu_based_exec_control &= ~(CPU_BASED_CR3_LOAD_EXITING |
					     CPU_BASED_CR3_STORE_EXITING |
					     CPU_BASED_INVLPG_EXITING);
		rdmsr(MSR_IA32_VMX_EPT_VPID_CAP,
		      vmx_capability.ept, vmx_capability.vpid);
	}

	min = 0;
#ifdef CONFIG_X86_64
	min |= VM_EXIT_HOST_ADDR_SPACE_SIZE;
#endif
	opt = VM_EXIT_SAVE_IA32_PAT | VM_EXIT_LOAD_IA32_PAT;
	if (adjust_vmx_controls(min, opt, MSR_IA32_VMX_EXIT_CTLS,
				&_vmexit_control) < 0)
		return -EIO;

	min = 0;
	opt = VM_ENTRY_LOAD_IA32_PAT;
	if (adjust_vmx_controls(min, opt, MSR_IA32_VMX_ENTRY_CTLS,
				&_vmentry_control) < 0)
		return -EIO;

	rdmsr(MSR_IA32_VMX_BASIC, vmx_msr_low, vmx_msr_high);

	/* IA-32 SDM Vol 3B: VMCS size is never greater than 4kB. */
	if ((vmx_msr_high & 0x1fff) > PAGE_SIZE)
		return -EIO;

#ifdef CONFIG_X86_64
	/* IA-32 SDM Vol 3B: 64-bit CPUs always have VMX_BASIC_MSR[48]==0. */
	if (vmx_msr_high & (1u<<16))
		return -EIO;
#endif

	/* Require Write-Back (WB) memory type for VMCS accesses. */
	if (((vmx_msr_high >> 18) & 15) != 6)
		return -EIO;

	vmcs_conf->size = vmx_msr_high & 0x1fff;
	vmcs_conf->order = get_order(vmcs_config.size);
	vmcs_conf->revision_id = vmx_msr_low;

	vmcs_conf->pin_based_exec_ctrl = _pin_based_exec_control;
	vmcs_conf->cpu_based_exec_ctrl = _cpu_based_exec_control;
	vmcs_conf->cpu_based_2nd_exec_ctrl = _cpu_based_2nd_exec_control;
	vmcs_conf->vmexit_ctrl         = _vmexit_control;
	vmcs_conf->vmentry_ctrl        = _vmentry_control;

	cpu_has_load_ia32_efer =
		allow_1_setting(MSR_IA32_VMX_ENTRY_CTLS,
				VM_ENTRY_LOAD_IA32_EFER)
		&& allow_1_setting(MSR_IA32_VMX_EXIT_CTLS,
				   VM_EXIT_LOAD_IA32_EFER);

	return 0;
}

static struct vmcs *alloc_vmcs_cpu(int cpu)
{
	int node = cpu_to_node(cpu);
	struct page *pages;
	struct vmcs *vmcs;

	pages = alloc_pages_exact_node(node, GFP_KERNEL, vmcs_config.order);
	if (!pages)
		return NULL;
	vmcs = page_address(pages);
	memset(vmcs, 0, vmcs_config.size);
	vmcs->revision_id = vmcs_config.revision_id; /* vmcs revision id */
	return vmcs;
}

static struct vmcs *alloc_vmcs(void)
{
	return alloc_vmcs_cpu(raw_smp_processor_id());
}

static void free_vmcs(struct vmcs *vmcs)
{
	free_pages((unsigned long)vmcs, vmcs_config.order);
}

static void free_kvm_area(void)
{
	int cpu;

	for_each_possible_cpu(cpu) {
		free_vmcs(per_cpu(vmxarea, cpu));
		per_cpu(vmxarea, cpu) = NULL;
	}
}

static __init int alloc_kvm_area(void)
{
	int cpu;

	for_each_possible_cpu(cpu) {
		struct vmcs *vmcs;

		vmcs = alloc_vmcs_cpu(cpu);
		if (!vmcs) {
			free_kvm_area();
			return -ENOMEM;
		}

		per_cpu(vmxarea, cpu) = vmcs;
	}
	return 0;
}

static __init int hardware_setup(void)
{
	if (setup_vmcs_config(&vmcs_config) < 0)
		return -EIO;

	if (boot_cpu_has(X86_FEATURE_NX))
		kvm_enable_efer_bits(EFER_NX);

	if (!cpu_has_vmx_vpid())
		enable_vpid = 0;

	if (!cpu_has_vmx_ept() ||
	    !cpu_has_vmx_ept_4levels()) {
		enable_ept = 0;
		enable_unrestricted_guest = 0;
	}

	if (!cpu_has_vmx_unrestricted_guest())
		enable_unrestricted_guest = 0;

	if (!cpu_has_vmx_flexpriority())
		flexpriority_enabled = 0;

	if (!cpu_has_vmx_tpr_shadow())
		kvm_x86_ops->update_cr8_intercept = NULL;

	if (enable_ept && !cpu_has_vmx_ept_2m_page())
		kvm_disable_largepages();

	if (!cpu_has_vmx_ple())
		ple_gap = 0;

	return alloc_kvm_area();
}

static __exit void hardware_unsetup(void)
{
	free_kvm_area();
}

static void fix_pmode_dataseg(int seg, struct kvm_save_segment *save)
{
	struct kvm_vmx_segment_field *sf = &kvm_vmx_segment_fields[seg];

	if (vmcs_readl(sf->base) == save->base && (save->base & AR_S_MASK)) {
		vmcs_write16(sf->selector, save->selector);
		vmcs_writel(sf->base, save->base);
		vmcs_write32(sf->limit, save->limit);
		vmcs_write32(sf->ar_bytes, save->ar);
	} else {
		u32 dpl = (vmcs_read16(sf->selector) & SELECTOR_RPL_MASK)
			<< AR_DPL_SHIFT;
		vmcs_write32(sf->ar_bytes, 0x93 | dpl);
	}
}

static void enter_pmode(struct kvm_vcpu *vcpu)
{
	unsigned long flags;
	struct vcpu_vmx *vmx = to_vmx(vcpu);

	vmx->emulation_required = 1;
	vmx->rmode.vm86_active = 0;

<<<<<<< HEAD
=======
	vmx_segment_cache_clear(vmx);

>>>>>>> d762f438
	vmcs_write16(GUEST_TR_SELECTOR, vmx->rmode.tr.selector);
	vmcs_writel(GUEST_TR_BASE, vmx->rmode.tr.base);
	vmcs_write32(GUEST_TR_LIMIT, vmx->rmode.tr.limit);
	vmcs_write32(GUEST_TR_AR_BYTES, vmx->rmode.tr.ar);

	flags = vmcs_readl(GUEST_RFLAGS);
	flags &= RMODE_GUEST_OWNED_EFLAGS_BITS;
	flags |= vmx->rmode.save_rflags & ~RMODE_GUEST_OWNED_EFLAGS_BITS;
	vmcs_writel(GUEST_RFLAGS, flags);

	vmcs_writel(GUEST_CR4, (vmcs_readl(GUEST_CR4) & ~X86_CR4_VME) |
			(vmcs_readl(CR4_READ_SHADOW) & X86_CR4_VME));

	update_exception_bitmap(vcpu);

	if (emulate_invalid_guest_state)
		return;

	fix_pmode_dataseg(VCPU_SREG_ES, &vmx->rmode.es);
	fix_pmode_dataseg(VCPU_SREG_DS, &vmx->rmode.ds);
	fix_pmode_dataseg(VCPU_SREG_GS, &vmx->rmode.gs);
	fix_pmode_dataseg(VCPU_SREG_FS, &vmx->rmode.fs);

	vmx_segment_cache_clear(vmx);

	vmcs_write16(GUEST_SS_SELECTOR, 0);
	vmcs_write32(GUEST_SS_AR_BYTES, 0x93);

	vmcs_write16(GUEST_CS_SELECTOR,
		     vmcs_read16(GUEST_CS_SELECTOR) & ~SELECTOR_RPL_MASK);
	vmcs_write32(GUEST_CS_AR_BYTES, 0x9b);
}

static gva_t rmode_tss_base(struct kvm *kvm)
{
	if (!kvm->arch.tss_addr) {
		struct kvm_memslots *slots;
		gfn_t base_gfn;

		slots = kvm_memslots(kvm);
		base_gfn = slots->memslots[0].base_gfn +
				 kvm->memslots->memslots[0].npages - 3;
		return base_gfn << PAGE_SHIFT;
	}
	return kvm->arch.tss_addr;
}

static void fix_rmode_seg(int seg, struct kvm_save_segment *save)
{
	struct kvm_vmx_segment_field *sf = &kvm_vmx_segment_fields[seg];

	save->selector = vmcs_read16(sf->selector);
	save->base = vmcs_readl(sf->base);
	save->limit = vmcs_read32(sf->limit);
	save->ar = vmcs_read32(sf->ar_bytes);
	vmcs_write16(sf->selector, save->base >> 4);
	vmcs_write32(sf->base, save->base & 0xffff0);
	vmcs_write32(sf->limit, 0xffff);
	vmcs_write32(sf->ar_bytes, 0xf3);
	if (save->base & 0xf)
		printk_once(KERN_WARNING "kvm: segment base is not paragraph"
			    " aligned when entering protected mode (seg=%d)",
			    seg);
}

static void enter_rmode(struct kvm_vcpu *vcpu)
{
	unsigned long flags;
	struct vcpu_vmx *vmx = to_vmx(vcpu);

	if (enable_unrestricted_guest)
		return;

	vmx->emulation_required = 1;
	vmx->rmode.vm86_active = 1;

	/*
	 * Very old userspace does not call KVM_SET_TSS_ADDR before entering
	 * vcpu. Call it here with phys address pointing 16M below 4G.
	 */
	if (!vcpu->kvm->arch.tss_addr) {
		printk_once(KERN_WARNING "kvm: KVM_SET_TSS_ADDR need to be "
			     "called before entering vcpu\n");
		srcu_read_unlock(&vcpu->kvm->srcu, vcpu->srcu_idx);
		vmx_set_tss_addr(vcpu->kvm, 0xfeffd000);
		vcpu->srcu_idx = srcu_read_lock(&vcpu->kvm->srcu);
	}

<<<<<<< HEAD
=======
	vmx_segment_cache_clear(vmx);

>>>>>>> d762f438
	vmx->rmode.tr.selector = vmcs_read16(GUEST_TR_SELECTOR);
	vmx->rmode.tr.base = vmcs_readl(GUEST_TR_BASE);
	vmcs_writel(GUEST_TR_BASE, rmode_tss_base(vcpu->kvm));

	vmx->rmode.tr.limit = vmcs_read32(GUEST_TR_LIMIT);
	vmcs_write32(GUEST_TR_LIMIT, RMODE_TSS_SIZE - 1);

	vmx->rmode.tr.ar = vmcs_read32(GUEST_TR_AR_BYTES);
	vmcs_write32(GUEST_TR_AR_BYTES, 0x008b);

	flags = vmcs_readl(GUEST_RFLAGS);
	vmx->rmode.save_rflags = flags;

	flags |= X86_EFLAGS_IOPL | X86_EFLAGS_VM;

	vmcs_writel(GUEST_RFLAGS, flags);
	vmcs_writel(GUEST_CR4, vmcs_readl(GUEST_CR4) | X86_CR4_VME);
	update_exception_bitmap(vcpu);

	if (emulate_invalid_guest_state)
		goto continue_rmode;

	vmcs_write16(GUEST_SS_SELECTOR, vmcs_readl(GUEST_SS_BASE) >> 4);
	vmcs_write32(GUEST_SS_LIMIT, 0xffff);
	vmcs_write32(GUEST_SS_AR_BYTES, 0xf3);

	vmcs_write32(GUEST_CS_AR_BYTES, 0xf3);
	vmcs_write32(GUEST_CS_LIMIT, 0xffff);
	if (vmcs_readl(GUEST_CS_BASE) == 0xffff0000)
		vmcs_writel(GUEST_CS_BASE, 0xf0000);
	vmcs_write16(GUEST_CS_SELECTOR, vmcs_readl(GUEST_CS_BASE) >> 4);

	fix_rmode_seg(VCPU_SREG_ES, &vmx->rmode.es);
	fix_rmode_seg(VCPU_SREG_DS, &vmx->rmode.ds);
	fix_rmode_seg(VCPU_SREG_GS, &vmx->rmode.gs);
	fix_rmode_seg(VCPU_SREG_FS, &vmx->rmode.fs);

continue_rmode:
	kvm_mmu_reset_context(vcpu);
}

static void vmx_set_efer(struct kvm_vcpu *vcpu, u64 efer)
{
	struct vcpu_vmx *vmx = to_vmx(vcpu);
	struct shared_msr_entry *msr = find_msr_entry(vmx, MSR_EFER);

	if (!msr)
		return;

	/*
	 * Force kernel_gs_base reloading before EFER changes, as control
	 * of this msr depends on is_long_mode().
	 */
	vmx_load_host_state(to_vmx(vcpu));
	vcpu->arch.efer = efer;
	if (efer & EFER_LMA) {
		vmcs_write32(VM_ENTRY_CONTROLS,
			     vmcs_read32(VM_ENTRY_CONTROLS) |
			     VM_ENTRY_IA32E_MODE);
		msr->data = efer;
	} else {
		vmcs_write32(VM_ENTRY_CONTROLS,
			     vmcs_read32(VM_ENTRY_CONTROLS) &
			     ~VM_ENTRY_IA32E_MODE);

		msr->data = efer & ~EFER_LME;
	}
	setup_msrs(vmx);
}

#ifdef CONFIG_X86_64

static void enter_lmode(struct kvm_vcpu *vcpu)
{
	u32 guest_tr_ar;

	vmx_segment_cache_clear(to_vmx(vcpu));

	guest_tr_ar = vmcs_read32(GUEST_TR_AR_BYTES);
	if ((guest_tr_ar & AR_TYPE_MASK) != AR_TYPE_BUSY_64_TSS) {
		printk(KERN_DEBUG "%s: tss fixup for long mode. \n",
		       __func__);
		vmcs_write32(GUEST_TR_AR_BYTES,
			     (guest_tr_ar & ~AR_TYPE_MASK)
			     | AR_TYPE_BUSY_64_TSS);
	}
	vmx_set_efer(vcpu, vcpu->arch.efer | EFER_LMA);
}

static void exit_lmode(struct kvm_vcpu *vcpu)
{
	vmcs_write32(VM_ENTRY_CONTROLS,
		     vmcs_read32(VM_ENTRY_CONTROLS)
		     & ~VM_ENTRY_IA32E_MODE);
	vmx_set_efer(vcpu, vcpu->arch.efer & ~EFER_LMA);
}

#endif

static void vmx_flush_tlb(struct kvm_vcpu *vcpu)
{
	vpid_sync_context(to_vmx(vcpu));
	if (enable_ept) {
		if (!VALID_PAGE(vcpu->arch.mmu.root_hpa))
			return;
		ept_sync_context(construct_eptp(vcpu->arch.mmu.root_hpa));
	}
}

static void vmx_decache_cr0_guest_bits(struct kvm_vcpu *vcpu)
{
	ulong cr0_guest_owned_bits = vcpu->arch.cr0_guest_owned_bits;

	vcpu->arch.cr0 &= ~cr0_guest_owned_bits;
	vcpu->arch.cr0 |= vmcs_readl(GUEST_CR0) & cr0_guest_owned_bits;
}

static void vmx_decache_cr3(struct kvm_vcpu *vcpu)
{
	if (enable_ept && is_paging(vcpu))
		vcpu->arch.cr3 = vmcs_readl(GUEST_CR3);
	__set_bit(VCPU_EXREG_CR3, (ulong *)&vcpu->arch.regs_avail);
}

static void vmx_decache_cr4_guest_bits(struct kvm_vcpu *vcpu)
{
	ulong cr4_guest_owned_bits = vcpu->arch.cr4_guest_owned_bits;

	vcpu->arch.cr4 &= ~cr4_guest_owned_bits;
	vcpu->arch.cr4 |= vmcs_readl(GUEST_CR4) & cr4_guest_owned_bits;
}

static void ept_load_pdptrs(struct kvm_vcpu *vcpu)
{
	if (!test_bit(VCPU_EXREG_PDPTR,
		      (unsigned long *)&vcpu->arch.regs_dirty))
		return;

	if (is_paging(vcpu) && is_pae(vcpu) && !is_long_mode(vcpu)) {
		vmcs_write64(GUEST_PDPTR0, vcpu->arch.mmu.pdptrs[0]);
		vmcs_write64(GUEST_PDPTR1, vcpu->arch.mmu.pdptrs[1]);
		vmcs_write64(GUEST_PDPTR2, vcpu->arch.mmu.pdptrs[2]);
		vmcs_write64(GUEST_PDPTR3, vcpu->arch.mmu.pdptrs[3]);
	}
}

static void ept_save_pdptrs(struct kvm_vcpu *vcpu)
{
	if (is_paging(vcpu) && is_pae(vcpu) && !is_long_mode(vcpu)) {
		vcpu->arch.mmu.pdptrs[0] = vmcs_read64(GUEST_PDPTR0);
		vcpu->arch.mmu.pdptrs[1] = vmcs_read64(GUEST_PDPTR1);
		vcpu->arch.mmu.pdptrs[2] = vmcs_read64(GUEST_PDPTR2);
		vcpu->arch.mmu.pdptrs[3] = vmcs_read64(GUEST_PDPTR3);
	}

	__set_bit(VCPU_EXREG_PDPTR,
		  (unsigned long *)&vcpu->arch.regs_avail);
	__set_bit(VCPU_EXREG_PDPTR,
		  (unsigned long *)&vcpu->arch.regs_dirty);
}

static void vmx_set_cr4(struct kvm_vcpu *vcpu, unsigned long cr4);

static void ept_update_paging_mode_cr0(unsigned long *hw_cr0,
					unsigned long cr0,
					struct kvm_vcpu *vcpu)
{
	vmx_decache_cr3(vcpu);
	if (!(cr0 & X86_CR0_PG)) {
		/* From paging/starting to nonpaging */
		vmcs_write32(CPU_BASED_VM_EXEC_CONTROL,
			     vmcs_read32(CPU_BASED_VM_EXEC_CONTROL) |
			     (CPU_BASED_CR3_LOAD_EXITING |
			      CPU_BASED_CR3_STORE_EXITING));
		vcpu->arch.cr0 = cr0;
		vmx_set_cr4(vcpu, kvm_read_cr4(vcpu));
	} else if (!is_paging(vcpu)) {
		/* From nonpaging to paging */
		vmcs_write32(CPU_BASED_VM_EXEC_CONTROL,
			     vmcs_read32(CPU_BASED_VM_EXEC_CONTROL) &
			     ~(CPU_BASED_CR3_LOAD_EXITING |
			       CPU_BASED_CR3_STORE_EXITING));
		vcpu->arch.cr0 = cr0;
		vmx_set_cr4(vcpu, kvm_read_cr4(vcpu));
	}

	if (!(cr0 & X86_CR0_WP))
		*hw_cr0 &= ~X86_CR0_WP;
}

static void vmx_set_cr0(struct kvm_vcpu *vcpu, unsigned long cr0)
{
	struct vcpu_vmx *vmx = to_vmx(vcpu);
	unsigned long hw_cr0;

	if (enable_unrestricted_guest)
		hw_cr0 = (cr0 & ~KVM_GUEST_CR0_MASK_UNRESTRICTED_GUEST)
			| KVM_VM_CR0_ALWAYS_ON_UNRESTRICTED_GUEST;
	else
		hw_cr0 = (cr0 & ~KVM_GUEST_CR0_MASK) | KVM_VM_CR0_ALWAYS_ON;

	if (vmx->rmode.vm86_active && (cr0 & X86_CR0_PE))
		enter_pmode(vcpu);

	if (!vmx->rmode.vm86_active && !(cr0 & X86_CR0_PE))
		enter_rmode(vcpu);

#ifdef CONFIG_X86_64
	if (vcpu->arch.efer & EFER_LME) {
		if (!is_paging(vcpu) && (cr0 & X86_CR0_PG))
			enter_lmode(vcpu);
		if (is_paging(vcpu) && !(cr0 & X86_CR0_PG))
			exit_lmode(vcpu);
	}
#endif

	if (enable_ept)
		ept_update_paging_mode_cr0(&hw_cr0, cr0, vcpu);

	if (!vcpu->fpu_active)
		hw_cr0 |= X86_CR0_TS | X86_CR0_MP;

	vmcs_writel(CR0_READ_SHADOW, cr0);
	vmcs_writel(GUEST_CR0, hw_cr0);
	vcpu->arch.cr0 = cr0;
	__clear_bit(VCPU_EXREG_CPL, (ulong *)&vcpu->arch.regs_avail);
}

static u64 construct_eptp(unsigned long root_hpa)
{
	u64 eptp;

	/* TODO write the value reading from MSR */
	eptp = VMX_EPT_DEFAULT_MT |
		VMX_EPT_DEFAULT_GAW << VMX_EPT_GAW_EPTP_SHIFT;
	eptp |= (root_hpa & PAGE_MASK);

	return eptp;
}

static void vmx_set_cr3(struct kvm_vcpu *vcpu, unsigned long cr3)
{
	unsigned long guest_cr3;
	u64 eptp;

	guest_cr3 = cr3;
	if (enable_ept) {
		eptp = construct_eptp(cr3);
		vmcs_write64(EPT_POINTER, eptp);
		guest_cr3 = is_paging(vcpu) ? kvm_read_cr3(vcpu) :
			vcpu->kvm->arch.ept_identity_map_addr;
		ept_load_pdptrs(vcpu);
	}

	vmx_flush_tlb(vcpu);
	vmcs_writel(GUEST_CR3, guest_cr3);
}

static void vmx_set_cr4(struct kvm_vcpu *vcpu, unsigned long cr4)
{
	unsigned long hw_cr4 = cr4 | (to_vmx(vcpu)->rmode.vm86_active ?
		    KVM_RMODE_VM_CR4_ALWAYS_ON : KVM_PMODE_VM_CR4_ALWAYS_ON);

	vcpu->arch.cr4 = cr4;
	if (enable_ept) {
		if (!is_paging(vcpu)) {
			hw_cr4 &= ~X86_CR4_PAE;
			hw_cr4 |= X86_CR4_PSE;
		} else if (!(cr4 & X86_CR4_PAE)) {
			hw_cr4 &= ~X86_CR4_PAE;
		}
	}

	vmcs_writel(CR4_READ_SHADOW, cr4);
	vmcs_writel(GUEST_CR4, hw_cr4);
}

static void vmx_get_segment(struct kvm_vcpu *vcpu,
			    struct kvm_segment *var, int seg)
{
	struct vcpu_vmx *vmx = to_vmx(vcpu);
<<<<<<< HEAD
	struct kvm_vmx_segment_field *sf = &kvm_vmx_segment_fields[seg];
=======
>>>>>>> d762f438
	struct kvm_save_segment *save;
	u32 ar;

	if (vmx->rmode.vm86_active
	    && (seg == VCPU_SREG_TR || seg == VCPU_SREG_ES
		|| seg == VCPU_SREG_DS || seg == VCPU_SREG_FS
		|| seg == VCPU_SREG_GS)
	    && !emulate_invalid_guest_state) {
		switch (seg) {
		case VCPU_SREG_TR: save = &vmx->rmode.tr; break;
		case VCPU_SREG_ES: save = &vmx->rmode.es; break;
		case VCPU_SREG_DS: save = &vmx->rmode.ds; break;
		case VCPU_SREG_FS: save = &vmx->rmode.fs; break;
		case VCPU_SREG_GS: save = &vmx->rmode.gs; break;
		default: BUG();
		}
		var->selector = save->selector;
		var->base = save->base;
		var->limit = save->limit;
		ar = save->ar;
		if (seg == VCPU_SREG_TR
<<<<<<< HEAD
		    || var->selector == vmcs_read16(sf->selector))
			goto use_saved_rmode_seg;
	}
	var->base = vmcs_readl(sf->base);
	var->limit = vmcs_read32(sf->limit);
	var->selector = vmcs_read16(sf->selector);
	ar = vmcs_read32(sf->ar_bytes);
=======
		    || var->selector == vmx_read_guest_seg_selector(vmx, seg))
			goto use_saved_rmode_seg;
	}
	var->base = vmx_read_guest_seg_base(vmx, seg);
	var->limit = vmx_read_guest_seg_limit(vmx, seg);
	var->selector = vmx_read_guest_seg_selector(vmx, seg);
	ar = vmx_read_guest_seg_ar(vmx, seg);
>>>>>>> d762f438
use_saved_rmode_seg:
	if ((ar & AR_UNUSABLE_MASK) && !emulate_invalid_guest_state)
		ar = 0;
	var->type = ar & 15;
	var->s = (ar >> 4) & 1;
	var->dpl = (ar >> 5) & 3;
	var->present = (ar >> 7) & 1;
	var->avl = (ar >> 12) & 1;
	var->l = (ar >> 13) & 1;
	var->db = (ar >> 14) & 1;
	var->g = (ar >> 15) & 1;
	var->unusable = (ar >> 16) & 1;
}

static u64 vmx_get_segment_base(struct kvm_vcpu *vcpu, int seg)
{
<<<<<<< HEAD
	struct kvm_vmx_segment_field *sf = &kvm_vmx_segment_fields[seg];
=======
>>>>>>> d762f438
	struct kvm_segment s;

	if (to_vmx(vcpu)->rmode.vm86_active) {
		vmx_get_segment(vcpu, &s, seg);
		return s.base;
	}
<<<<<<< HEAD
	return vmcs_readl(sf->base);
}

static int vmx_get_cpl(struct kvm_vcpu *vcpu)
=======
	return vmx_read_guest_seg_base(to_vmx(vcpu), seg);
}

static int __vmx_get_cpl(struct kvm_vcpu *vcpu)
>>>>>>> d762f438
{
	if (!is_protmode(vcpu))
		return 0;

	if (!is_long_mode(vcpu)
	    && (kvm_get_rflags(vcpu) & X86_EFLAGS_VM)) /* if virtual 8086 */
		return 3;

	return vmx_read_guest_seg_selector(to_vmx(vcpu), VCPU_SREG_CS) & 3;
}

static int vmx_get_cpl(struct kvm_vcpu *vcpu)
{
	if (!test_bit(VCPU_EXREG_CPL, (ulong *)&vcpu->arch.regs_avail)) {
		__set_bit(VCPU_EXREG_CPL, (ulong *)&vcpu->arch.regs_avail);
		to_vmx(vcpu)->cpl = __vmx_get_cpl(vcpu);
	}
	return to_vmx(vcpu)->cpl;
}


static u32 vmx_segment_access_rights(struct kvm_segment *var)
{
	u32 ar;

	if (var->unusable)
		ar = 1 << 16;
	else {
		ar = var->type & 15;
		ar |= (var->s & 1) << 4;
		ar |= (var->dpl & 3) << 5;
		ar |= (var->present & 1) << 7;
		ar |= (var->avl & 1) << 12;
		ar |= (var->l & 1) << 13;
		ar |= (var->db & 1) << 14;
		ar |= (var->g & 1) << 15;
	}
	if (ar == 0) /* a 0 value means unusable */
		ar = AR_UNUSABLE_MASK;

	return ar;
}

static void vmx_set_segment(struct kvm_vcpu *vcpu,
			    struct kvm_segment *var, int seg)
{
	struct vcpu_vmx *vmx = to_vmx(vcpu);
	struct kvm_vmx_segment_field *sf = &kvm_vmx_segment_fields[seg];
	u32 ar;

	vmx_segment_cache_clear(vmx);

	if (vmx->rmode.vm86_active && seg == VCPU_SREG_TR) {
		vmcs_write16(sf->selector, var->selector);
		vmx->rmode.tr.selector = var->selector;
		vmx->rmode.tr.base = var->base;
		vmx->rmode.tr.limit = var->limit;
		vmx->rmode.tr.ar = vmx_segment_access_rights(var);
		return;
	}
	vmcs_writel(sf->base, var->base);
	vmcs_write32(sf->limit, var->limit);
	vmcs_write16(sf->selector, var->selector);
	if (vmx->rmode.vm86_active && var->s) {
		/*
		 * Hack real-mode segments into vm86 compatibility.
		 */
		if (var->base == 0xffff0000 && var->selector == 0xf000)
			vmcs_writel(sf->base, 0xf0000);
		ar = 0xf3;
	} else
		ar = vmx_segment_access_rights(var);

	/*
	 *   Fix the "Accessed" bit in AR field of segment registers for older
	 * qemu binaries.
	 *   IA32 arch specifies that at the time of processor reset the
	 * "Accessed" bit in the AR field of segment registers is 1. And qemu
	 * is setting it to 0 in the usedland code. This causes invalid guest
	 * state vmexit when "unrestricted guest" mode is turned on.
	 *    Fix for this setup issue in cpu_reset is being pushed in the qemu
	 * tree. Newer qemu binaries with that qemu fix would not need this
	 * kvm hack.
	 */
	if (enable_unrestricted_guest && (seg != VCPU_SREG_LDTR))
		ar |= 0x1; /* Accessed */

	vmcs_write32(sf->ar_bytes, ar);
	__clear_bit(VCPU_EXREG_CPL, (ulong *)&vcpu->arch.regs_avail);
}

static void vmx_get_cs_db_l_bits(struct kvm_vcpu *vcpu, int *db, int *l)
{
	u32 ar = vmx_read_guest_seg_ar(to_vmx(vcpu), VCPU_SREG_CS);

	*db = (ar >> 14) & 1;
	*l = (ar >> 13) & 1;
}

static void vmx_get_idt(struct kvm_vcpu *vcpu, struct desc_ptr *dt)
{
	dt->size = vmcs_read32(GUEST_IDTR_LIMIT);
	dt->address = vmcs_readl(GUEST_IDTR_BASE);
}

static void vmx_set_idt(struct kvm_vcpu *vcpu, struct desc_ptr *dt)
{
	vmcs_write32(GUEST_IDTR_LIMIT, dt->size);
	vmcs_writel(GUEST_IDTR_BASE, dt->address);
}

static void vmx_get_gdt(struct kvm_vcpu *vcpu, struct desc_ptr *dt)
{
	dt->size = vmcs_read32(GUEST_GDTR_LIMIT);
	dt->address = vmcs_readl(GUEST_GDTR_BASE);
}

static void vmx_set_gdt(struct kvm_vcpu *vcpu, struct desc_ptr *dt)
{
	vmcs_write32(GUEST_GDTR_LIMIT, dt->size);
	vmcs_writel(GUEST_GDTR_BASE, dt->address);
}

static bool rmode_segment_valid(struct kvm_vcpu *vcpu, int seg)
{
	struct kvm_segment var;
	u32 ar;

	vmx_get_segment(vcpu, &var, seg);
	ar = vmx_segment_access_rights(&var);

	if (var.base != (var.selector << 4))
		return false;
	if (var.limit != 0xffff)
		return false;
	if (ar != 0xf3)
		return false;

	return true;
}

static bool code_segment_valid(struct kvm_vcpu *vcpu)
{
	struct kvm_segment cs;
	unsigned int cs_rpl;

	vmx_get_segment(vcpu, &cs, VCPU_SREG_CS);
	cs_rpl = cs.selector & SELECTOR_RPL_MASK;

	if (cs.unusable)
		return false;
	if (~cs.type & (AR_TYPE_CODE_MASK|AR_TYPE_ACCESSES_MASK))
		return false;
	if (!cs.s)
		return false;
	if (cs.type & AR_TYPE_WRITEABLE_MASK) {
		if (cs.dpl > cs_rpl)
			return false;
	} else {
		if (cs.dpl != cs_rpl)
			return false;
	}
	if (!cs.present)
		return false;

	/* TODO: Add Reserved field check, this'll require a new member in the kvm_segment_field structure */
	return true;
}

static bool stack_segment_valid(struct kvm_vcpu *vcpu)
{
	struct kvm_segment ss;
	unsigned int ss_rpl;

	vmx_get_segment(vcpu, &ss, VCPU_SREG_SS);
	ss_rpl = ss.selector & SELECTOR_RPL_MASK;

	if (ss.unusable)
		return true;
	if (ss.type != 3 && ss.type != 7)
		return false;
	if (!ss.s)
		return false;
	if (ss.dpl != ss_rpl) /* DPL != RPL */
		return false;
	if (!ss.present)
		return false;

	return true;
}

static bool data_segment_valid(struct kvm_vcpu *vcpu, int seg)
{
	struct kvm_segment var;
	unsigned int rpl;

	vmx_get_segment(vcpu, &var, seg);
	rpl = var.selector & SELECTOR_RPL_MASK;

	if (var.unusable)
		return true;
	if (!var.s)
		return false;
	if (!var.present)
		return false;
	if (~var.type & (AR_TYPE_CODE_MASK|AR_TYPE_WRITEABLE_MASK)) {
		if (var.dpl < rpl) /* DPL < RPL */
			return false;
	}

	/* TODO: Add other members to kvm_segment_field to allow checking for other access
	 * rights flags
	 */
	return true;
}

static bool tr_valid(struct kvm_vcpu *vcpu)
{
	struct kvm_segment tr;

	vmx_get_segment(vcpu, &tr, VCPU_SREG_TR);

	if (tr.unusable)
		return false;
	if (tr.selector & SELECTOR_TI_MASK)	/* TI = 1 */
		return false;
	if (tr.type != 3 && tr.type != 11) /* TODO: Check if guest is in IA32e mode */
		return false;
	if (!tr.present)
		return false;

	return true;
}

static bool ldtr_valid(struct kvm_vcpu *vcpu)
{
	struct kvm_segment ldtr;

	vmx_get_segment(vcpu, &ldtr, VCPU_SREG_LDTR);

	if (ldtr.unusable)
		return true;
	if (ldtr.selector & SELECTOR_TI_MASK)	/* TI = 1 */
		return false;
	if (ldtr.type != 2)
		return false;
	if (!ldtr.present)
		return false;

	return true;
}

static bool cs_ss_rpl_check(struct kvm_vcpu *vcpu)
{
	struct kvm_segment cs, ss;

	vmx_get_segment(vcpu, &cs, VCPU_SREG_CS);
	vmx_get_segment(vcpu, &ss, VCPU_SREG_SS);

	return ((cs.selector & SELECTOR_RPL_MASK) ==
		 (ss.selector & SELECTOR_RPL_MASK));
}

/*
 * Check if guest state is valid. Returns true if valid, false if
 * not.
 * We assume that registers are always usable
 */
static bool guest_state_valid(struct kvm_vcpu *vcpu)
{
	/* real mode guest state checks */
	if (!is_protmode(vcpu)) {
		if (!rmode_segment_valid(vcpu, VCPU_SREG_CS))
			return false;
		if (!rmode_segment_valid(vcpu, VCPU_SREG_SS))
			return false;
		if (!rmode_segment_valid(vcpu, VCPU_SREG_DS))
			return false;
		if (!rmode_segment_valid(vcpu, VCPU_SREG_ES))
			return false;
		if (!rmode_segment_valid(vcpu, VCPU_SREG_FS))
			return false;
		if (!rmode_segment_valid(vcpu, VCPU_SREG_GS))
			return false;
	} else {
	/* protected mode guest state checks */
		if (!cs_ss_rpl_check(vcpu))
			return false;
		if (!code_segment_valid(vcpu))
			return false;
		if (!stack_segment_valid(vcpu))
			return false;
		if (!data_segment_valid(vcpu, VCPU_SREG_DS))
			return false;
		if (!data_segment_valid(vcpu, VCPU_SREG_ES))
			return false;
		if (!data_segment_valid(vcpu, VCPU_SREG_FS))
			return false;
		if (!data_segment_valid(vcpu, VCPU_SREG_GS))
			return false;
		if (!tr_valid(vcpu))
			return false;
		if (!ldtr_valid(vcpu))
			return false;
	}
	/* TODO:
	 * - Add checks on RIP
	 * - Add checks on RFLAGS
	 */

	return true;
}

static int init_rmode_tss(struct kvm *kvm)
{
	gfn_t fn;
	u16 data = 0;
	int r, idx, ret = 0;

	idx = srcu_read_lock(&kvm->srcu);
	fn = rmode_tss_base(kvm) >> PAGE_SHIFT;
	r = kvm_clear_guest_page(kvm, fn, 0, PAGE_SIZE);
	if (r < 0)
		goto out;
	data = TSS_BASE_SIZE + TSS_REDIRECTION_SIZE;
	r = kvm_write_guest_page(kvm, fn++, &data,
			TSS_IOPB_BASE_OFFSET, sizeof(u16));
	if (r < 0)
		goto out;
	r = kvm_clear_guest_page(kvm, fn++, 0, PAGE_SIZE);
	if (r < 0)
		goto out;
	r = kvm_clear_guest_page(kvm, fn, 0, PAGE_SIZE);
	if (r < 0)
		goto out;
	data = ~0;
	r = kvm_write_guest_page(kvm, fn, &data,
				 RMODE_TSS_SIZE - 2 * PAGE_SIZE - 1,
				 sizeof(u8));
	if (r < 0)
		goto out;

	ret = 1;
out:
	srcu_read_unlock(&kvm->srcu, idx);
	return ret;
}

static int init_rmode_identity_map(struct kvm *kvm)
{
	int i, idx, r, ret;
	pfn_t identity_map_pfn;
	u32 tmp;

	if (!enable_ept)
		return 1;
	if (unlikely(!kvm->arch.ept_identity_pagetable)) {
		printk(KERN_ERR "EPT: identity-mapping pagetable "
			"haven't been allocated!\n");
		return 0;
	}
	if (likely(kvm->arch.ept_identity_pagetable_done))
		return 1;
	ret = 0;
	identity_map_pfn = kvm->arch.ept_identity_map_addr >> PAGE_SHIFT;
	idx = srcu_read_lock(&kvm->srcu);
	r = kvm_clear_guest_page(kvm, identity_map_pfn, 0, PAGE_SIZE);
	if (r < 0)
		goto out;
	/* Set up identity-mapping pagetable for EPT in real mode */
	for (i = 0; i < PT32_ENT_PER_PAGE; i++) {
		tmp = (i << 22) + (_PAGE_PRESENT | _PAGE_RW | _PAGE_USER |
			_PAGE_ACCESSED | _PAGE_DIRTY | _PAGE_PSE);
		r = kvm_write_guest_page(kvm, identity_map_pfn,
				&tmp, i * sizeof(tmp), sizeof(tmp));
		if (r < 0)
			goto out;
	}
	kvm->arch.ept_identity_pagetable_done = true;
	ret = 1;
out:
	srcu_read_unlock(&kvm->srcu, idx);
	return ret;
}

static void seg_setup(int seg)
{
	struct kvm_vmx_segment_field *sf = &kvm_vmx_segment_fields[seg];
	unsigned int ar;

	vmcs_write16(sf->selector, 0);
	vmcs_writel(sf->base, 0);
	vmcs_write32(sf->limit, 0xffff);
	if (enable_unrestricted_guest) {
		ar = 0x93;
		if (seg == VCPU_SREG_CS)
			ar |= 0x08; /* code segment */
	} else
		ar = 0xf3;

	vmcs_write32(sf->ar_bytes, ar);
}

static int alloc_apic_access_page(struct kvm *kvm)
{
	struct kvm_userspace_memory_region kvm_userspace_mem;
	int r = 0;

	mutex_lock(&kvm->slots_lock);
	if (kvm->arch.apic_access_page)
		goto out;
	kvm_userspace_mem.slot = APIC_ACCESS_PAGE_PRIVATE_MEMSLOT;
	kvm_userspace_mem.flags = 0;
	kvm_userspace_mem.guest_phys_addr = 0xfee00000ULL;
	kvm_userspace_mem.memory_size = PAGE_SIZE;
	r = __kvm_set_memory_region(kvm, &kvm_userspace_mem, 0);
	if (r)
		goto out;

	kvm->arch.apic_access_page = gfn_to_page(kvm, 0xfee00);
out:
	mutex_unlock(&kvm->slots_lock);
	return r;
}

static int alloc_identity_pagetable(struct kvm *kvm)
{
	struct kvm_userspace_memory_region kvm_userspace_mem;
	int r = 0;

	mutex_lock(&kvm->slots_lock);
	if (kvm->arch.ept_identity_pagetable)
		goto out;
	kvm_userspace_mem.slot = IDENTITY_PAGETABLE_PRIVATE_MEMSLOT;
	kvm_userspace_mem.flags = 0;
	kvm_userspace_mem.guest_phys_addr =
		kvm->arch.ept_identity_map_addr;
	kvm_userspace_mem.memory_size = PAGE_SIZE;
	r = __kvm_set_memory_region(kvm, &kvm_userspace_mem, 0);
	if (r)
		goto out;

	kvm->arch.ept_identity_pagetable = gfn_to_page(kvm,
			kvm->arch.ept_identity_map_addr >> PAGE_SHIFT);
out:
	mutex_unlock(&kvm->slots_lock);
	return r;
}

static void allocate_vpid(struct vcpu_vmx *vmx)
{
	int vpid;

	vmx->vpid = 0;
	if (!enable_vpid)
		return;
	spin_lock(&vmx_vpid_lock);
	vpid = find_first_zero_bit(vmx_vpid_bitmap, VMX_NR_VPIDS);
	if (vpid < VMX_NR_VPIDS) {
		vmx->vpid = vpid;
		__set_bit(vpid, vmx_vpid_bitmap);
	}
	spin_unlock(&vmx_vpid_lock);
}

static void free_vpid(struct vcpu_vmx *vmx)
{
	if (!enable_vpid)
		return;
	spin_lock(&vmx_vpid_lock);
	if (vmx->vpid != 0)
		__clear_bit(vmx->vpid, vmx_vpid_bitmap);
	spin_unlock(&vmx_vpid_lock);
}

static void __vmx_disable_intercept_for_msr(unsigned long *msr_bitmap, u32 msr)
{
	int f = sizeof(unsigned long);

	if (!cpu_has_vmx_msr_bitmap())
		return;

	/*
	 * See Intel PRM Vol. 3, 20.6.9 (MSR-Bitmap Address). Early manuals
	 * have the write-low and read-high bitmap offsets the wrong way round.
	 * We can control MSRs 0x00000000-0x00001fff and 0xc0000000-0xc0001fff.
	 */
	if (msr <= 0x1fff) {
		__clear_bit(msr, msr_bitmap + 0x000 / f); /* read-low */
		__clear_bit(msr, msr_bitmap + 0x800 / f); /* write-low */
	} else if ((msr >= 0xc0000000) && (msr <= 0xc0001fff)) {
		msr &= 0x1fff;
		__clear_bit(msr, msr_bitmap + 0x400 / f); /* read-high */
		__clear_bit(msr, msr_bitmap + 0xc00 / f); /* write-high */
	}
}

static void vmx_disable_intercept_for_msr(u32 msr, bool longmode_only)
{
	if (!longmode_only)
		__vmx_disable_intercept_for_msr(vmx_msr_bitmap_legacy, msr);
	__vmx_disable_intercept_for_msr(vmx_msr_bitmap_longmode, msr);
}

/*
 * Sets up the vmcs for emulated real mode.
 */
static int vmx_vcpu_setup(struct vcpu_vmx *vmx)
{
	u32 host_sysenter_cs, msr_low, msr_high;
	u32 junk;
	u64 host_pat;
	unsigned long a;
	struct desc_ptr dt;
	int i;
	unsigned long kvm_vmx_return;
	u32 exec_control;

	/* I/O */
	vmcs_write64(IO_BITMAP_A, __pa(vmx_io_bitmap_a));
	vmcs_write64(IO_BITMAP_B, __pa(vmx_io_bitmap_b));

	if (cpu_has_vmx_msr_bitmap())
		vmcs_write64(MSR_BITMAP, __pa(vmx_msr_bitmap_legacy));

	vmcs_write64(VMCS_LINK_POINTER, -1ull); /* 22.3.1.5 */

	/* Control */
	vmcs_write32(PIN_BASED_VM_EXEC_CONTROL,
		vmcs_config.pin_based_exec_ctrl);

	exec_control = vmcs_config.cpu_based_exec_ctrl;
	if (!vm_need_tpr_shadow(vmx->vcpu.kvm)) {
		exec_control &= ~CPU_BASED_TPR_SHADOW;
#ifdef CONFIG_X86_64
		exec_control |= CPU_BASED_CR8_STORE_EXITING |
				CPU_BASED_CR8_LOAD_EXITING;
#endif
	}
	if (!enable_ept)
		exec_control |= CPU_BASED_CR3_STORE_EXITING |
				CPU_BASED_CR3_LOAD_EXITING  |
				CPU_BASED_INVLPG_EXITING;
	vmcs_write32(CPU_BASED_VM_EXEC_CONTROL, exec_control);

	if (cpu_has_secondary_exec_ctrls()) {
		exec_control = vmcs_config.cpu_based_2nd_exec_ctrl;
		if (!vm_need_virtualize_apic_accesses(vmx->vcpu.kvm))
			exec_control &=
				~SECONDARY_EXEC_VIRTUALIZE_APIC_ACCESSES;
		if (vmx->vpid == 0)
			exec_control &= ~SECONDARY_EXEC_ENABLE_VPID;
		if (!enable_ept) {
			exec_control &= ~SECONDARY_EXEC_ENABLE_EPT;
			enable_unrestricted_guest = 0;
		}
		if (!enable_unrestricted_guest)
			exec_control &= ~SECONDARY_EXEC_UNRESTRICTED_GUEST;
		if (!ple_gap)
			exec_control &= ~SECONDARY_EXEC_PAUSE_LOOP_EXITING;
		vmcs_write32(SECONDARY_VM_EXEC_CONTROL, exec_control);
	}

	if (ple_gap) {
		vmcs_write32(PLE_GAP, ple_gap);
		vmcs_write32(PLE_WINDOW, ple_window);
	}

	vmcs_write32(PAGE_FAULT_ERROR_CODE_MASK, !!bypass_guest_pf);
	vmcs_write32(PAGE_FAULT_ERROR_CODE_MATCH, !!bypass_guest_pf);
	vmcs_write32(CR3_TARGET_COUNT, 0);           /* 22.2.1 */

	vmcs_writel(HOST_CR0, read_cr0() | X86_CR0_TS);  /* 22.2.3 */
	vmcs_writel(HOST_CR4, read_cr4());  /* 22.2.3, 22.2.5 */
	vmcs_writel(HOST_CR3, read_cr3());  /* 22.2.3  FIXME: shadow tables */

	vmcs_write16(HOST_CS_SELECTOR, __KERNEL_CS);  /* 22.2.4 */
	vmcs_write16(HOST_DS_SELECTOR, __KERNEL_DS);  /* 22.2.4 */
	vmcs_write16(HOST_ES_SELECTOR, __KERNEL_DS);  /* 22.2.4 */
	vmcs_write16(HOST_FS_SELECTOR, 0);            /* 22.2.4 */
	vmcs_write16(HOST_GS_SELECTOR, 0);            /* 22.2.4 */
	vmcs_write16(HOST_SS_SELECTOR, __KERNEL_DS);  /* 22.2.4 */
#ifdef CONFIG_X86_64
	rdmsrl(MSR_FS_BASE, a);
	vmcs_writel(HOST_FS_BASE, a); /* 22.2.4 */
	rdmsrl(MSR_GS_BASE, a);
	vmcs_writel(HOST_GS_BASE, a); /* 22.2.4 */
#else
	vmcs_writel(HOST_FS_BASE, 0); /* 22.2.4 */
	vmcs_writel(HOST_GS_BASE, 0); /* 22.2.4 */
#endif

	vmcs_write16(HOST_TR_SELECTOR, GDT_ENTRY_TSS*8);  /* 22.2.4 */

	native_store_idt(&dt);
	vmcs_writel(HOST_IDTR_BASE, dt.address);   /* 22.2.4 */

	asm("mov $.Lkvm_vmx_return, %0" : "=r"(kvm_vmx_return));
	vmcs_writel(HOST_RIP, kvm_vmx_return); /* 22.2.5 */
	vmcs_write32(VM_EXIT_MSR_STORE_COUNT, 0);
	vmcs_write32(VM_EXIT_MSR_LOAD_COUNT, 0);
	vmcs_write64(VM_EXIT_MSR_LOAD_ADDR, __pa(vmx->msr_autoload.host));
	vmcs_write32(VM_ENTRY_MSR_LOAD_COUNT, 0);
	vmcs_write64(VM_ENTRY_MSR_LOAD_ADDR, __pa(vmx->msr_autoload.guest));

	rdmsr(MSR_IA32_SYSENTER_CS, host_sysenter_cs, junk);
	vmcs_write32(HOST_IA32_SYSENTER_CS, host_sysenter_cs);
	rdmsrl(MSR_IA32_SYSENTER_ESP, a);
	vmcs_writel(HOST_IA32_SYSENTER_ESP, a);   /* 22.2.3 */
	rdmsrl(MSR_IA32_SYSENTER_EIP, a);
	vmcs_writel(HOST_IA32_SYSENTER_EIP, a);   /* 22.2.3 */

	if (vmcs_config.vmexit_ctrl & VM_EXIT_LOAD_IA32_PAT) {
		rdmsr(MSR_IA32_CR_PAT, msr_low, msr_high);
		host_pat = msr_low | ((u64) msr_high << 32);
		vmcs_write64(HOST_IA32_PAT, host_pat);
	}
	if (vmcs_config.vmentry_ctrl & VM_ENTRY_LOAD_IA32_PAT) {
		rdmsr(MSR_IA32_CR_PAT, msr_low, msr_high);
		host_pat = msr_low | ((u64) msr_high << 32);
		/* Write the default value follow host pat */
		vmcs_write64(GUEST_IA32_PAT, host_pat);
		/* Keep arch.pat sync with GUEST_IA32_PAT */
		vmx->vcpu.arch.pat = host_pat;
	}

	for (i = 0; i < NR_VMX_MSR; ++i) {
		u32 index = vmx_msr_index[i];
		u32 data_low, data_high;
		int j = vmx->nmsrs;

		if (rdmsr_safe(index, &data_low, &data_high) < 0)
			continue;
		if (wrmsr_safe(index, data_low, data_high) < 0)
			continue;
		vmx->guest_msrs[j].index = i;
		vmx->guest_msrs[j].data = 0;
		vmx->guest_msrs[j].mask = -1ull;
		++vmx->nmsrs;
	}

	vmcs_write32(VM_EXIT_CONTROLS, vmcs_config.vmexit_ctrl);

	/* 22.2.1, 20.8.1 */
	vmcs_write32(VM_ENTRY_CONTROLS, vmcs_config.vmentry_ctrl);

	vmcs_writel(CR0_GUEST_HOST_MASK, ~0UL);
	vmx->vcpu.arch.cr4_guest_owned_bits = KVM_CR4_GUEST_OWNED_BITS;
	if (enable_ept)
		vmx->vcpu.arch.cr4_guest_owned_bits |= X86_CR4_PGE;
	vmcs_writel(CR4_GUEST_HOST_MASK, ~vmx->vcpu.arch.cr4_guest_owned_bits);

	kvm_write_tsc(&vmx->vcpu, 0);

	return 0;
}

static int vmx_vcpu_reset(struct kvm_vcpu *vcpu)
{
	struct vcpu_vmx *vmx = to_vmx(vcpu);
	u64 msr;
	int ret;

	vcpu->arch.regs_avail = ~((1 << VCPU_REGS_RIP) | (1 << VCPU_REGS_RSP));

	vmx->rmode.vm86_active = 0;

	vmx->soft_vnmi_blocked = 0;

	vmx->vcpu.arch.regs[VCPU_REGS_RDX] = get_rdx_init_val();
	kvm_set_cr8(&vmx->vcpu, 0);
	msr = 0xfee00000 | MSR_IA32_APICBASE_ENABLE;
	if (kvm_vcpu_is_bsp(&vmx->vcpu))
		msr |= MSR_IA32_APICBASE_BSP;
	kvm_set_apic_base(&vmx->vcpu, msr);

	ret = fx_init(&vmx->vcpu);
	if (ret != 0)
		goto out;

	vmx_segment_cache_clear(vmx);

	seg_setup(VCPU_SREG_CS);
	/*
	 * GUEST_CS_BASE should really be 0xffff0000, but VT vm86 mode
	 * insists on having GUEST_CS_BASE == GUEST_CS_SELECTOR << 4.  Sigh.
	 */
	if (kvm_vcpu_is_bsp(&vmx->vcpu)) {
		vmcs_write16(GUEST_CS_SELECTOR, 0xf000);
		vmcs_writel(GUEST_CS_BASE, 0x000f0000);
	} else {
		vmcs_write16(GUEST_CS_SELECTOR, vmx->vcpu.arch.sipi_vector << 8);
		vmcs_writel(GUEST_CS_BASE, vmx->vcpu.arch.sipi_vector << 12);
	}

	seg_setup(VCPU_SREG_DS);
	seg_setup(VCPU_SREG_ES);
	seg_setup(VCPU_SREG_FS);
	seg_setup(VCPU_SREG_GS);
	seg_setup(VCPU_SREG_SS);

	vmcs_write16(GUEST_TR_SELECTOR, 0);
	vmcs_writel(GUEST_TR_BASE, 0);
	vmcs_write32(GUEST_TR_LIMIT, 0xffff);
	vmcs_write32(GUEST_TR_AR_BYTES, 0x008b);

	vmcs_write16(GUEST_LDTR_SELECTOR, 0);
	vmcs_writel(GUEST_LDTR_BASE, 0);
	vmcs_write32(GUEST_LDTR_LIMIT, 0xffff);
	vmcs_write32(GUEST_LDTR_AR_BYTES, 0x00082);

	vmcs_write32(GUEST_SYSENTER_CS, 0);
	vmcs_writel(GUEST_SYSENTER_ESP, 0);
	vmcs_writel(GUEST_SYSENTER_EIP, 0);

	vmcs_writel(GUEST_RFLAGS, 0x02);
	if (kvm_vcpu_is_bsp(&vmx->vcpu))
		kvm_rip_write(vcpu, 0xfff0);
	else
		kvm_rip_write(vcpu, 0);
	kvm_register_write(vcpu, VCPU_REGS_RSP, 0);

	vmcs_writel(GUEST_DR7, 0x400);

	vmcs_writel(GUEST_GDTR_BASE, 0);
	vmcs_write32(GUEST_GDTR_LIMIT, 0xffff);

	vmcs_writel(GUEST_IDTR_BASE, 0);
	vmcs_write32(GUEST_IDTR_LIMIT, 0xffff);

	vmcs_write32(GUEST_ACTIVITY_STATE, GUEST_ACTIVITY_ACTIVE);
	vmcs_write32(GUEST_INTERRUPTIBILITY_INFO, 0);
	vmcs_write32(GUEST_PENDING_DBG_EXCEPTIONS, 0);

	/* Special registers */
	vmcs_write64(GUEST_IA32_DEBUGCTL, 0);

	setup_msrs(vmx);

	vmcs_write32(VM_ENTRY_INTR_INFO_FIELD, 0);  /* 22.2.1 */

	if (cpu_has_vmx_tpr_shadow()) {
		vmcs_write64(VIRTUAL_APIC_PAGE_ADDR, 0);
		if (vm_need_tpr_shadow(vmx->vcpu.kvm))
			vmcs_write64(VIRTUAL_APIC_PAGE_ADDR,
				     __pa(vmx->vcpu.arch.apic->regs));
		vmcs_write32(TPR_THRESHOLD, 0);
	}

	if (vm_need_virtualize_apic_accesses(vmx->vcpu.kvm))
		vmcs_write64(APIC_ACCESS_ADDR,
			     page_to_phys(vmx->vcpu.kvm->arch.apic_access_page));

	if (vmx->vpid != 0)
		vmcs_write16(VIRTUAL_PROCESSOR_ID, vmx->vpid);

	vmx->vcpu.arch.cr0 = X86_CR0_NW | X86_CR0_CD | X86_CR0_ET;
	vmx_set_cr0(&vmx->vcpu, kvm_read_cr0(vcpu)); /* enter rmode */
	vmx_set_cr4(&vmx->vcpu, 0);
	vmx_set_efer(&vmx->vcpu, 0);
	vmx_fpu_activate(&vmx->vcpu);
	update_exception_bitmap(&vmx->vcpu);

	vpid_sync_context(vmx);

	ret = 0;

	/* HACK: Don't enable emulation on guest boot/reset */
	vmx->emulation_required = 0;

out:
	return ret;
}

static void enable_irq_window(struct kvm_vcpu *vcpu)
{
	u32 cpu_based_vm_exec_control;

	cpu_based_vm_exec_control = vmcs_read32(CPU_BASED_VM_EXEC_CONTROL);
	cpu_based_vm_exec_control |= CPU_BASED_VIRTUAL_INTR_PENDING;
	vmcs_write32(CPU_BASED_VM_EXEC_CONTROL, cpu_based_vm_exec_control);
}

static void enable_nmi_window(struct kvm_vcpu *vcpu)
{
	u32 cpu_based_vm_exec_control;

	if (!cpu_has_virtual_nmis()) {
		enable_irq_window(vcpu);
		return;
	}

	if (vmcs_read32(GUEST_INTERRUPTIBILITY_INFO) & GUEST_INTR_STATE_STI) {
		enable_irq_window(vcpu);
		return;
	}
	cpu_based_vm_exec_control = vmcs_read32(CPU_BASED_VM_EXEC_CONTROL);
	cpu_based_vm_exec_control |= CPU_BASED_VIRTUAL_NMI_PENDING;
	vmcs_write32(CPU_BASED_VM_EXEC_CONTROL, cpu_based_vm_exec_control);
}

static void vmx_inject_irq(struct kvm_vcpu *vcpu)
{
	struct vcpu_vmx *vmx = to_vmx(vcpu);
	uint32_t intr;
	int irq = vcpu->arch.interrupt.nr;

	trace_kvm_inj_virq(irq);

	++vcpu->stat.irq_injections;
	if (vmx->rmode.vm86_active) {
		int inc_eip = 0;
		if (vcpu->arch.interrupt.soft)
			inc_eip = vcpu->arch.event_exit_inst_len;
		if (kvm_inject_realmode_interrupt(vcpu, irq, inc_eip) != EMULATE_DONE)
			kvm_make_request(KVM_REQ_TRIPLE_FAULT, vcpu);
		return;
	}
	intr = irq | INTR_INFO_VALID_MASK;
	if (vcpu->arch.interrupt.soft) {
		intr |= INTR_TYPE_SOFT_INTR;
		vmcs_write32(VM_ENTRY_INSTRUCTION_LEN,
			     vmx->vcpu.arch.event_exit_inst_len);
	} else
		intr |= INTR_TYPE_EXT_INTR;
	vmcs_write32(VM_ENTRY_INTR_INFO_FIELD, intr);
	vmx_clear_hlt(vcpu);
}

static void vmx_inject_nmi(struct kvm_vcpu *vcpu)
{
	struct vcpu_vmx *vmx = to_vmx(vcpu);

	if (!cpu_has_virtual_nmis()) {
		/*
		 * Tracking the NMI-blocked state in software is built upon
		 * finding the next open IRQ window. This, in turn, depends on
		 * well-behaving guests: They have to keep IRQs disabled at
		 * least as long as the NMI handler runs. Otherwise we may
		 * cause NMI nesting, maybe breaking the guest. But as this is
		 * highly unlikely, we can live with the residual risk.
		 */
		vmx->soft_vnmi_blocked = 1;
		vmx->vnmi_blocked_time = 0;
	}

	++vcpu->stat.nmi_injections;
	vmx->nmi_known_unmasked = false;
	if (vmx->rmode.vm86_active) {
		if (kvm_inject_realmode_interrupt(vcpu, NMI_VECTOR, 0) != EMULATE_DONE)
			kvm_make_request(KVM_REQ_TRIPLE_FAULT, vcpu);
		return;
	}
	vmcs_write32(VM_ENTRY_INTR_INFO_FIELD,
			INTR_TYPE_NMI_INTR | INTR_INFO_VALID_MASK | NMI_VECTOR);
	vmx_clear_hlt(vcpu);
}

static int vmx_nmi_allowed(struct kvm_vcpu *vcpu)
{
	if (!cpu_has_virtual_nmis() && to_vmx(vcpu)->soft_vnmi_blocked)
		return 0;

	return	!(vmcs_read32(GUEST_INTERRUPTIBILITY_INFO) &
		  (GUEST_INTR_STATE_MOV_SS | GUEST_INTR_STATE_STI
		   | GUEST_INTR_STATE_NMI));
}

static bool vmx_get_nmi_mask(struct kvm_vcpu *vcpu)
{
	if (!cpu_has_virtual_nmis())
		return to_vmx(vcpu)->soft_vnmi_blocked;
	if (to_vmx(vcpu)->nmi_known_unmasked)
		return false;
	return vmcs_read32(GUEST_INTERRUPTIBILITY_INFO)	& GUEST_INTR_STATE_NMI;
}

static void vmx_set_nmi_mask(struct kvm_vcpu *vcpu, bool masked)
{
	struct vcpu_vmx *vmx = to_vmx(vcpu);

	if (!cpu_has_virtual_nmis()) {
		if (vmx->soft_vnmi_blocked != masked) {
			vmx->soft_vnmi_blocked = masked;
			vmx->vnmi_blocked_time = 0;
		}
	} else {
		vmx->nmi_known_unmasked = !masked;
		if (masked)
			vmcs_set_bits(GUEST_INTERRUPTIBILITY_INFO,
				      GUEST_INTR_STATE_NMI);
		else
			vmcs_clear_bits(GUEST_INTERRUPTIBILITY_INFO,
					GUEST_INTR_STATE_NMI);
	}
}

static int vmx_interrupt_allowed(struct kvm_vcpu *vcpu)
{
	return (vmcs_readl(GUEST_RFLAGS) & X86_EFLAGS_IF) &&
		!(vmcs_read32(GUEST_INTERRUPTIBILITY_INFO) &
			(GUEST_INTR_STATE_STI | GUEST_INTR_STATE_MOV_SS));
}

static int vmx_set_tss_addr(struct kvm *kvm, unsigned int addr)
{
	int ret;
	struct kvm_userspace_memory_region tss_mem = {
		.slot = TSS_PRIVATE_MEMSLOT,
		.guest_phys_addr = addr,
		.memory_size = PAGE_SIZE * 3,
		.flags = 0,
	};

	ret = kvm_set_memory_region(kvm, &tss_mem, 0);
	if (ret)
		return ret;
	kvm->arch.tss_addr = addr;
	if (!init_rmode_tss(kvm))
		return  -ENOMEM;

	return 0;
}

static int handle_rmode_exception(struct kvm_vcpu *vcpu,
				  int vec, u32 err_code)
{
	/*
	 * Instruction with address size override prefix opcode 0x67
	 * Cause the #SS fault with 0 error code in VM86 mode.
	 */
	if (((vec == GP_VECTOR) || (vec == SS_VECTOR)) && err_code == 0)
		if (emulate_instruction(vcpu, 0) == EMULATE_DONE)
			return 1;
	/*
	 * Forward all other exceptions that are valid in real mode.
	 * FIXME: Breaks guest debugging in real mode, needs to be fixed with
	 *        the required debugging infrastructure rework.
	 */
	switch (vec) {
	case DB_VECTOR:
		if (vcpu->guest_debug &
		    (KVM_GUESTDBG_SINGLESTEP | KVM_GUESTDBG_USE_HW_BP))
			return 0;
		kvm_queue_exception(vcpu, vec);
		return 1;
	case BP_VECTOR:
		/*
		 * Update instruction length as we may reinject the exception
		 * from user space while in guest debugging mode.
		 */
		to_vmx(vcpu)->vcpu.arch.event_exit_inst_len =
			vmcs_read32(VM_EXIT_INSTRUCTION_LEN);
		if (vcpu->guest_debug & KVM_GUESTDBG_USE_SW_BP)
			return 0;
		/* fall through */
	case DE_VECTOR:
	case OF_VECTOR:
	case BR_VECTOR:
	case UD_VECTOR:
	case DF_VECTOR:
	case SS_VECTOR:
	case GP_VECTOR:
	case MF_VECTOR:
		kvm_queue_exception(vcpu, vec);
		return 1;
	}
	return 0;
}

/*
 * Trigger machine check on the host. We assume all the MSRs are already set up
 * by the CPU and that we still run on the same CPU as the MCE occurred on.
 * We pass a fake environment to the machine check handler because we want
 * the guest to be always treated like user space, no matter what context
 * it used internally.
 */
static void kvm_machine_check(void)
{
#if defined(CONFIG_X86_MCE) && defined(CONFIG_X86_64)
	struct pt_regs regs = {
		.cs = 3, /* Fake ring 3 no matter what the guest ran on */
		.flags = X86_EFLAGS_IF,
	};

	do_machine_check(&regs, 0);
#endif
}

static int handle_machine_check(struct kvm_vcpu *vcpu)
{
	/* already handled by vcpu_run */
	return 1;
}

static int handle_exception(struct kvm_vcpu *vcpu)
{
	struct vcpu_vmx *vmx = to_vmx(vcpu);
	struct kvm_run *kvm_run = vcpu->run;
	u32 intr_info, ex_no, error_code;
	unsigned long cr2, rip, dr6;
	u32 vect_info;
	enum emulation_result er;

	vect_info = vmx->idt_vectoring_info;
	intr_info = vmx->exit_intr_info;

	if (is_machine_check(intr_info))
		return handle_machine_check(vcpu);

	if ((vect_info & VECTORING_INFO_VALID_MASK) &&
	    !is_page_fault(intr_info)) {
		vcpu->run->exit_reason = KVM_EXIT_INTERNAL_ERROR;
		vcpu->run->internal.suberror = KVM_INTERNAL_ERROR_SIMUL_EX;
		vcpu->run->internal.ndata = 2;
		vcpu->run->internal.data[0] = vect_info;
		vcpu->run->internal.data[1] = intr_info;
		return 0;
	}

	if ((intr_info & INTR_INFO_INTR_TYPE_MASK) == INTR_TYPE_NMI_INTR)
		return 1;  /* already handled by vmx_vcpu_run() */

	if (is_no_device(intr_info)) {
		vmx_fpu_activate(vcpu);
		return 1;
	}

	if (is_invalid_opcode(intr_info)) {
		er = emulate_instruction(vcpu, EMULTYPE_TRAP_UD);
		if (er != EMULATE_DONE)
			kvm_queue_exception(vcpu, UD_VECTOR);
		return 1;
	}

	error_code = 0;
	if (intr_info & INTR_INFO_DELIVER_CODE_MASK)
		error_code = vmcs_read32(VM_EXIT_INTR_ERROR_CODE);
	if (is_page_fault(intr_info)) {
		/* EPT won't cause page fault directly */
		if (enable_ept)
			BUG();
		cr2 = vmcs_readl(EXIT_QUALIFICATION);
		trace_kvm_page_fault(cr2, error_code);

		if (kvm_event_needs_reinjection(vcpu))
			kvm_mmu_unprotect_page_virt(vcpu, cr2);
		return kvm_mmu_page_fault(vcpu, cr2, error_code, NULL, 0);
	}

	if (vmx->rmode.vm86_active &&
	    handle_rmode_exception(vcpu, intr_info & INTR_INFO_VECTOR_MASK,
								error_code)) {
		if (vcpu->arch.halt_request) {
			vcpu->arch.halt_request = 0;
			return kvm_emulate_halt(vcpu);
		}
		return 1;
	}

	ex_no = intr_info & INTR_INFO_VECTOR_MASK;
	switch (ex_no) {
	case DB_VECTOR:
		dr6 = vmcs_readl(EXIT_QUALIFICATION);
		if (!(vcpu->guest_debug &
		      (KVM_GUESTDBG_SINGLESTEP | KVM_GUESTDBG_USE_HW_BP))) {
			vcpu->arch.dr6 = dr6 | DR6_FIXED_1;
			kvm_queue_exception(vcpu, DB_VECTOR);
			return 1;
		}
		kvm_run->debug.arch.dr6 = dr6 | DR6_FIXED_1;
		kvm_run->debug.arch.dr7 = vmcs_readl(GUEST_DR7);
		/* fall through */
	case BP_VECTOR:
		/*
		 * Update instruction length as we may reinject #BP from
		 * user space while in guest debugging mode. Reading it for
		 * #DB as well causes no harm, it is not used in that case.
		 */
		vmx->vcpu.arch.event_exit_inst_len =
			vmcs_read32(VM_EXIT_INSTRUCTION_LEN);
		kvm_run->exit_reason = KVM_EXIT_DEBUG;
		rip = kvm_rip_read(vcpu);
		kvm_run->debug.arch.pc = vmcs_readl(GUEST_CS_BASE) + rip;
		kvm_run->debug.arch.exception = ex_no;
		break;
	default:
		kvm_run->exit_reason = KVM_EXIT_EXCEPTION;
		kvm_run->ex.exception = ex_no;
		kvm_run->ex.error_code = error_code;
		break;
	}
	return 0;
}

static int handle_external_interrupt(struct kvm_vcpu *vcpu)
{
	++vcpu->stat.irq_exits;
	return 1;
}

static int handle_triple_fault(struct kvm_vcpu *vcpu)
{
	vcpu->run->exit_reason = KVM_EXIT_SHUTDOWN;
	return 0;
}

static int handle_io(struct kvm_vcpu *vcpu)
{
	unsigned long exit_qualification;
	int size, in, string;
	unsigned port;

	exit_qualification = vmcs_readl(EXIT_QUALIFICATION);
	string = (exit_qualification & 16) != 0;
	in = (exit_qualification & 8) != 0;

	++vcpu->stat.io_exits;

	if (string || in)
		return emulate_instruction(vcpu, 0) == EMULATE_DONE;

	port = exit_qualification >> 16;
	size = (exit_qualification & 7) + 1;
	skip_emulated_instruction(vcpu);

	return kvm_fast_pio_out(vcpu, size, port);
}

static void
vmx_patch_hypercall(struct kvm_vcpu *vcpu, unsigned char *hypercall)
{
	/*
	 * Patch in the VMCALL instruction:
	 */
	hypercall[0] = 0x0f;
	hypercall[1] = 0x01;
	hypercall[2] = 0xc1;
}

static int handle_cr(struct kvm_vcpu *vcpu)
{
	unsigned long exit_qualification, val;
	int cr;
	int reg;
	int err;

	exit_qualification = vmcs_readl(EXIT_QUALIFICATION);
	cr = exit_qualification & 15;
	reg = (exit_qualification >> 8) & 15;
	switch ((exit_qualification >> 4) & 3) {
	case 0: /* mov to cr */
		val = kvm_register_read(vcpu, reg);
		trace_kvm_cr_write(cr, val);
		switch (cr) {
		case 0:
			err = kvm_set_cr0(vcpu, val);
			kvm_complete_insn_gp(vcpu, err);
			return 1;
		case 3:
			err = kvm_set_cr3(vcpu, val);
			kvm_complete_insn_gp(vcpu, err);
			return 1;
		case 4:
			err = kvm_set_cr4(vcpu, val);
			kvm_complete_insn_gp(vcpu, err);
			return 1;
		case 8: {
				u8 cr8_prev = kvm_get_cr8(vcpu);
				u8 cr8 = kvm_register_read(vcpu, reg);
				err = kvm_set_cr8(vcpu, cr8);
				kvm_complete_insn_gp(vcpu, err);
				if (irqchip_in_kernel(vcpu->kvm))
					return 1;
				if (cr8_prev <= cr8)
					return 1;
				vcpu->run->exit_reason = KVM_EXIT_SET_TPR;
				return 0;
			}
		};
		break;
	case 2: /* clts */
		vmx_set_cr0(vcpu, kvm_read_cr0_bits(vcpu, ~X86_CR0_TS));
		trace_kvm_cr_write(0, kvm_read_cr0(vcpu));
		skip_emulated_instruction(vcpu);
		vmx_fpu_activate(vcpu);
		return 1;
	case 1: /*mov from cr*/
		switch (cr) {
		case 3:
			val = kvm_read_cr3(vcpu);
			kvm_register_write(vcpu, reg, val);
			trace_kvm_cr_read(cr, val);
			skip_emulated_instruction(vcpu);
			return 1;
		case 8:
			val = kvm_get_cr8(vcpu);
			kvm_register_write(vcpu, reg, val);
			trace_kvm_cr_read(cr, val);
			skip_emulated_instruction(vcpu);
			return 1;
		}
		break;
	case 3: /* lmsw */
		val = (exit_qualification >> LMSW_SOURCE_DATA_SHIFT) & 0x0f;
		trace_kvm_cr_write(0, (kvm_read_cr0(vcpu) & ~0xful) | val);
		kvm_lmsw(vcpu, val);

		skip_emulated_instruction(vcpu);
		return 1;
	default:
		break;
	}
	vcpu->run->exit_reason = 0;
	pr_unimpl(vcpu, "unhandled control register: op %d cr %d\n",
	       (int)(exit_qualification >> 4) & 3, cr);
	return 0;
}

static int handle_dr(struct kvm_vcpu *vcpu)
{
	unsigned long exit_qualification;
	int dr, reg;

	/* Do not handle if the CPL > 0, will trigger GP on re-entry */
	if (!kvm_require_cpl(vcpu, 0))
		return 1;
	dr = vmcs_readl(GUEST_DR7);
	if (dr & DR7_GD) {
		/*
		 * As the vm-exit takes precedence over the debug trap, we
		 * need to emulate the latter, either for the host or the
		 * guest debugging itself.
		 */
		if (vcpu->guest_debug & KVM_GUESTDBG_USE_HW_BP) {
			vcpu->run->debug.arch.dr6 = vcpu->arch.dr6;
			vcpu->run->debug.arch.dr7 = dr;
			vcpu->run->debug.arch.pc =
				vmcs_readl(GUEST_CS_BASE) +
				vmcs_readl(GUEST_RIP);
			vcpu->run->debug.arch.exception = DB_VECTOR;
			vcpu->run->exit_reason = KVM_EXIT_DEBUG;
			return 0;
		} else {
			vcpu->arch.dr7 &= ~DR7_GD;
			vcpu->arch.dr6 |= DR6_BD;
			vmcs_writel(GUEST_DR7, vcpu->arch.dr7);
			kvm_queue_exception(vcpu, DB_VECTOR);
			return 1;
		}
	}

	exit_qualification = vmcs_readl(EXIT_QUALIFICATION);
	dr = exit_qualification & DEBUG_REG_ACCESS_NUM;
	reg = DEBUG_REG_ACCESS_REG(exit_qualification);
	if (exit_qualification & TYPE_MOV_FROM_DR) {
		unsigned long val;
		if (!kvm_get_dr(vcpu, dr, &val))
			kvm_register_write(vcpu, reg, val);
	} else
		kvm_set_dr(vcpu, dr, vcpu->arch.regs[reg]);
	skip_emulated_instruction(vcpu);
	return 1;
}

static void vmx_set_dr7(struct kvm_vcpu *vcpu, unsigned long val)
{
	vmcs_writel(GUEST_DR7, val);
}

static int handle_cpuid(struct kvm_vcpu *vcpu)
{
	kvm_emulate_cpuid(vcpu);
	return 1;
}

static int handle_rdmsr(struct kvm_vcpu *vcpu)
{
	u32 ecx = vcpu->arch.regs[VCPU_REGS_RCX];
	u64 data;

	if (vmx_get_msr(vcpu, ecx, &data)) {
		trace_kvm_msr_read_ex(ecx);
		kvm_inject_gp(vcpu, 0);
		return 1;
	}

	trace_kvm_msr_read(ecx, data);

	/* FIXME: handling of bits 32:63 of rax, rdx */
	vcpu->arch.regs[VCPU_REGS_RAX] = data & -1u;
	vcpu->arch.regs[VCPU_REGS_RDX] = (data >> 32) & -1u;
	skip_emulated_instruction(vcpu);
	return 1;
}

static int handle_wrmsr(struct kvm_vcpu *vcpu)
{
	u32 ecx = vcpu->arch.regs[VCPU_REGS_RCX];
	u64 data = (vcpu->arch.regs[VCPU_REGS_RAX] & -1u)
		| ((u64)(vcpu->arch.regs[VCPU_REGS_RDX] & -1u) << 32);

	if (vmx_set_msr(vcpu, ecx, data) != 0) {
		trace_kvm_msr_write_ex(ecx, data);
		kvm_inject_gp(vcpu, 0);
		return 1;
	}

	trace_kvm_msr_write(ecx, data);
	skip_emulated_instruction(vcpu);
	return 1;
}

static int handle_tpr_below_threshold(struct kvm_vcpu *vcpu)
{
	kvm_make_request(KVM_REQ_EVENT, vcpu);
	return 1;
}

static int handle_interrupt_window(struct kvm_vcpu *vcpu)
{
	u32 cpu_based_vm_exec_control;

	/* clear pending irq */
	cpu_based_vm_exec_control = vmcs_read32(CPU_BASED_VM_EXEC_CONTROL);
	cpu_based_vm_exec_control &= ~CPU_BASED_VIRTUAL_INTR_PENDING;
	vmcs_write32(CPU_BASED_VM_EXEC_CONTROL, cpu_based_vm_exec_control);

	kvm_make_request(KVM_REQ_EVENT, vcpu);

	++vcpu->stat.irq_window_exits;

	/*
	 * If the user space waits to inject interrupts, exit as soon as
	 * possible
	 */
	if (!irqchip_in_kernel(vcpu->kvm) &&
	    vcpu->run->request_interrupt_window &&
	    !kvm_cpu_has_interrupt(vcpu)) {
		vcpu->run->exit_reason = KVM_EXIT_IRQ_WINDOW_OPEN;
		return 0;
	}
	return 1;
}

static int handle_halt(struct kvm_vcpu *vcpu)
{
	skip_emulated_instruction(vcpu);
	return kvm_emulate_halt(vcpu);
}

static int handle_vmcall(struct kvm_vcpu *vcpu)
{
	skip_emulated_instruction(vcpu);
	kvm_emulate_hypercall(vcpu);
	return 1;
}

static int handle_vmx_insn(struct kvm_vcpu *vcpu)
{
	kvm_queue_exception(vcpu, UD_VECTOR);
	return 1;
}

static int handle_invd(struct kvm_vcpu *vcpu)
{
	return emulate_instruction(vcpu, 0) == EMULATE_DONE;
}

static int handle_invlpg(struct kvm_vcpu *vcpu)
{
	unsigned long exit_qualification = vmcs_readl(EXIT_QUALIFICATION);

	kvm_mmu_invlpg(vcpu, exit_qualification);
	skip_emulated_instruction(vcpu);
	return 1;
}

static int handle_wbinvd(struct kvm_vcpu *vcpu)
{
	skip_emulated_instruction(vcpu);
	kvm_emulate_wbinvd(vcpu);
	return 1;
}

static int handle_xsetbv(struct kvm_vcpu *vcpu)
{
	u64 new_bv = kvm_read_edx_eax(vcpu);
	u32 index = kvm_register_read(vcpu, VCPU_REGS_RCX);

	if (kvm_set_xcr(vcpu, index, new_bv) == 0)
		skip_emulated_instruction(vcpu);
	return 1;
}

static int handle_apic_access(struct kvm_vcpu *vcpu)
{
	return emulate_instruction(vcpu, 0) == EMULATE_DONE;
}

static int handle_task_switch(struct kvm_vcpu *vcpu)
{
	struct vcpu_vmx *vmx = to_vmx(vcpu);
	unsigned long exit_qualification;
	bool has_error_code = false;
	u32 error_code = 0;
	u16 tss_selector;
	int reason, type, idt_v;

	idt_v = (vmx->idt_vectoring_info & VECTORING_INFO_VALID_MASK);
	type = (vmx->idt_vectoring_info & VECTORING_INFO_TYPE_MASK);

	exit_qualification = vmcs_readl(EXIT_QUALIFICATION);

	reason = (u32)exit_qualification >> 30;
	if (reason == TASK_SWITCH_GATE && idt_v) {
		switch (type) {
		case INTR_TYPE_NMI_INTR:
			vcpu->arch.nmi_injected = false;
			vmx_set_nmi_mask(vcpu, true);
			break;
		case INTR_TYPE_EXT_INTR:
		case INTR_TYPE_SOFT_INTR:
			kvm_clear_interrupt_queue(vcpu);
			break;
		case INTR_TYPE_HARD_EXCEPTION:
			if (vmx->idt_vectoring_info &
			    VECTORING_INFO_DELIVER_CODE_MASK) {
				has_error_code = true;
				error_code =
					vmcs_read32(IDT_VECTORING_ERROR_CODE);
			}
			/* fall through */
		case INTR_TYPE_SOFT_EXCEPTION:
			kvm_clear_exception_queue(vcpu);
			break;
		default:
			break;
		}
	}
	tss_selector = exit_qualification;

	if (!idt_v || (type != INTR_TYPE_HARD_EXCEPTION &&
		       type != INTR_TYPE_EXT_INTR &&
		       type != INTR_TYPE_NMI_INTR))
		skip_emulated_instruction(vcpu);

	if (kvm_task_switch(vcpu, tss_selector, reason,
				has_error_code, error_code) == EMULATE_FAIL) {
		vcpu->run->exit_reason = KVM_EXIT_INTERNAL_ERROR;
		vcpu->run->internal.suberror = KVM_INTERNAL_ERROR_EMULATION;
		vcpu->run->internal.ndata = 0;
		return 0;
	}

	/* clear all local breakpoint enable flags */
	vmcs_writel(GUEST_DR7, vmcs_readl(GUEST_DR7) & ~55);

	/*
	 * TODO: What about debug traps on tss switch?
	 *       Are we supposed to inject them and update dr6?
	 */

	return 1;
}

static int handle_ept_violation(struct kvm_vcpu *vcpu)
{
	unsigned long exit_qualification;
	gpa_t gpa;
	int gla_validity;

	exit_qualification = vmcs_readl(EXIT_QUALIFICATION);

	if (exit_qualification & (1 << 6)) {
		printk(KERN_ERR "EPT: GPA exceeds GAW!\n");
		return -EINVAL;
	}

	gla_validity = (exit_qualification >> 7) & 0x3;
	if (gla_validity != 0x3 && gla_validity != 0x1 && gla_validity != 0) {
		printk(KERN_ERR "EPT: Handling EPT violation failed!\n");
		printk(KERN_ERR "EPT: GPA: 0x%lx, GVA: 0x%lx\n",
			(long unsigned int)vmcs_read64(GUEST_PHYSICAL_ADDRESS),
			vmcs_readl(GUEST_LINEAR_ADDRESS));
		printk(KERN_ERR "EPT: Exit qualification is 0x%lx\n",
			(long unsigned int)exit_qualification);
		vcpu->run->exit_reason = KVM_EXIT_UNKNOWN;
		vcpu->run->hw.hardware_exit_reason = EXIT_REASON_EPT_VIOLATION;
		return 0;
	}

	gpa = vmcs_read64(GUEST_PHYSICAL_ADDRESS);
	trace_kvm_page_fault(gpa, exit_qualification);
	return kvm_mmu_page_fault(vcpu, gpa, exit_qualification & 0x3, NULL, 0);
}

static u64 ept_rsvd_mask(u64 spte, int level)
{
	int i;
	u64 mask = 0;

	for (i = 51; i > boot_cpu_data.x86_phys_bits; i--)
		mask |= (1ULL << i);

	if (level > 2)
		/* bits 7:3 reserved */
		mask |= 0xf8;
	else if (level == 2) {
		if (spte & (1ULL << 7))
			/* 2MB ref, bits 20:12 reserved */
			mask |= 0x1ff000;
		else
			/* bits 6:3 reserved */
			mask |= 0x78;
	}

	return mask;
}

static void ept_misconfig_inspect_spte(struct kvm_vcpu *vcpu, u64 spte,
				       int level)
{
	printk(KERN_ERR "%s: spte 0x%llx level %d\n", __func__, spte, level);

	/* 010b (write-only) */
	WARN_ON((spte & 0x7) == 0x2);

	/* 110b (write/execute) */
	WARN_ON((spte & 0x7) == 0x6);

	/* 100b (execute-only) and value not supported by logical processor */
	if (!cpu_has_vmx_ept_execute_only())
		WARN_ON((spte & 0x7) == 0x4);

	/* not 000b */
	if ((spte & 0x7)) {
		u64 rsvd_bits = spte & ept_rsvd_mask(spte, level);

		if (rsvd_bits != 0) {
			printk(KERN_ERR "%s: rsvd_bits = 0x%llx\n",
					 __func__, rsvd_bits);
			WARN_ON(1);
		}

		if (level == 1 || (level == 2 && (spte & (1ULL << 7)))) {
			u64 ept_mem_type = (spte & 0x38) >> 3;

			if (ept_mem_type == 2 || ept_mem_type == 3 ||
			    ept_mem_type == 7) {
				printk(KERN_ERR "%s: ept_mem_type=0x%llx\n",
						__func__, ept_mem_type);
				WARN_ON(1);
			}
		}
	}
}

static int handle_ept_misconfig(struct kvm_vcpu *vcpu)
{
	u64 sptes[4];
	int nr_sptes, i;
	gpa_t gpa;

	gpa = vmcs_read64(GUEST_PHYSICAL_ADDRESS);

	printk(KERN_ERR "EPT: Misconfiguration.\n");
	printk(KERN_ERR "EPT: GPA: 0x%llx\n", gpa);

	nr_sptes = kvm_mmu_get_spte_hierarchy(vcpu, gpa, sptes);

	for (i = PT64_ROOT_LEVEL; i > PT64_ROOT_LEVEL - nr_sptes; --i)
		ept_misconfig_inspect_spte(vcpu, sptes[i-1], i);

	vcpu->run->exit_reason = KVM_EXIT_UNKNOWN;
	vcpu->run->hw.hardware_exit_reason = EXIT_REASON_EPT_MISCONFIG;

	return 0;
}

static int handle_nmi_window(struct kvm_vcpu *vcpu)
{
	u32 cpu_based_vm_exec_control;

	/* clear pending NMI */
	cpu_based_vm_exec_control = vmcs_read32(CPU_BASED_VM_EXEC_CONTROL);
	cpu_based_vm_exec_control &= ~CPU_BASED_VIRTUAL_NMI_PENDING;
	vmcs_write32(CPU_BASED_VM_EXEC_CONTROL, cpu_based_vm_exec_control);
	++vcpu->stat.nmi_window_exits;
	kvm_make_request(KVM_REQ_EVENT, vcpu);

	return 1;
}

static int handle_invalid_guest_state(struct kvm_vcpu *vcpu)
{
	struct vcpu_vmx *vmx = to_vmx(vcpu);
	enum emulation_result err = EMULATE_DONE;
	int ret = 1;
	u32 cpu_exec_ctrl;
	bool intr_window_requested;

	cpu_exec_ctrl = vmcs_read32(CPU_BASED_VM_EXEC_CONTROL);
	intr_window_requested = cpu_exec_ctrl & CPU_BASED_VIRTUAL_INTR_PENDING;

	while (!guest_state_valid(vcpu)) {
		if (intr_window_requested
		    && (kvm_get_rflags(&vmx->vcpu) & X86_EFLAGS_IF))
			return handle_interrupt_window(&vmx->vcpu);

		err = emulate_instruction(vcpu, 0);

		if (err == EMULATE_DO_MMIO) {
			ret = 0;
			goto out;
		}

		if (err != EMULATE_DONE)
			return 0;

		if (signal_pending(current))
			goto out;
		if (need_resched())
			schedule();
	}

	vmx->emulation_required = 0;
out:
	return ret;
}

/*
 * Indicate a busy-waiting vcpu in spinlock. We do not enable the PAUSE
 * exiting, so only get here on cpu with PAUSE-Loop-Exiting.
 */
static int handle_pause(struct kvm_vcpu *vcpu)
{
	skip_emulated_instruction(vcpu);
	kvm_vcpu_on_spin(vcpu);

	return 1;
}

static int handle_invalid_op(struct kvm_vcpu *vcpu)
{
	kvm_queue_exception(vcpu, UD_VECTOR);
	return 1;
}

/*
 * The exit handlers return 1 if the exit was handled fully and guest execution
 * may resume.  Otherwise they set the kvm_run parameter to indicate what needs
 * to be done to userspace and return 0.
 */
static int (*kvm_vmx_exit_handlers[])(struct kvm_vcpu *vcpu) = {
	[EXIT_REASON_EXCEPTION_NMI]           = handle_exception,
	[EXIT_REASON_EXTERNAL_INTERRUPT]      = handle_external_interrupt,
	[EXIT_REASON_TRIPLE_FAULT]            = handle_triple_fault,
	[EXIT_REASON_NMI_WINDOW]	      = handle_nmi_window,
	[EXIT_REASON_IO_INSTRUCTION]          = handle_io,
	[EXIT_REASON_CR_ACCESS]               = handle_cr,
	[EXIT_REASON_DR_ACCESS]               = handle_dr,
	[EXIT_REASON_CPUID]                   = handle_cpuid,
	[EXIT_REASON_MSR_READ]                = handle_rdmsr,
	[EXIT_REASON_MSR_WRITE]               = handle_wrmsr,
	[EXIT_REASON_PENDING_INTERRUPT]       = handle_interrupt_window,
	[EXIT_REASON_HLT]                     = handle_halt,
	[EXIT_REASON_INVD]		      = handle_invd,
	[EXIT_REASON_INVLPG]		      = handle_invlpg,
	[EXIT_REASON_VMCALL]                  = handle_vmcall,
	[EXIT_REASON_VMCLEAR]	              = handle_vmx_insn,
	[EXIT_REASON_VMLAUNCH]                = handle_vmx_insn,
	[EXIT_REASON_VMPTRLD]                 = handle_vmx_insn,
	[EXIT_REASON_VMPTRST]                 = handle_vmx_insn,
	[EXIT_REASON_VMREAD]                  = handle_vmx_insn,
	[EXIT_REASON_VMRESUME]                = handle_vmx_insn,
	[EXIT_REASON_VMWRITE]                 = handle_vmx_insn,
	[EXIT_REASON_VMOFF]                   = handle_vmx_insn,
	[EXIT_REASON_VMON]                    = handle_vmx_insn,
	[EXIT_REASON_TPR_BELOW_THRESHOLD]     = handle_tpr_below_threshold,
	[EXIT_REASON_APIC_ACCESS]             = handle_apic_access,
	[EXIT_REASON_WBINVD]                  = handle_wbinvd,
	[EXIT_REASON_XSETBV]                  = handle_xsetbv,
	[EXIT_REASON_TASK_SWITCH]             = handle_task_switch,
	[EXIT_REASON_MCE_DURING_VMENTRY]      = handle_machine_check,
	[EXIT_REASON_EPT_VIOLATION]	      = handle_ept_violation,
	[EXIT_REASON_EPT_MISCONFIG]           = handle_ept_misconfig,
	[EXIT_REASON_PAUSE_INSTRUCTION]       = handle_pause,
	[EXIT_REASON_MWAIT_INSTRUCTION]	      = handle_invalid_op,
	[EXIT_REASON_MONITOR_INSTRUCTION]     = handle_invalid_op,
};

static const int kvm_vmx_max_exit_handlers =
	ARRAY_SIZE(kvm_vmx_exit_handlers);

static void vmx_get_exit_info(struct kvm_vcpu *vcpu, u64 *info1, u64 *info2)
{
	*info1 = vmcs_readl(EXIT_QUALIFICATION);
	*info2 = vmcs_read32(VM_EXIT_INTR_INFO);
}

/*
 * The guest has exited.  See if we can fix it or if we need userspace
 * assistance.
 */
static int vmx_handle_exit(struct kvm_vcpu *vcpu)
{
	struct vcpu_vmx *vmx = to_vmx(vcpu);
	u32 exit_reason = vmx->exit_reason;
	u32 vectoring_info = vmx->idt_vectoring_info;

	trace_kvm_exit(exit_reason, vcpu, KVM_ISA_VMX);

	/* If guest state is invalid, start emulating */
	if (vmx->emulation_required && emulate_invalid_guest_state)
		return handle_invalid_guest_state(vcpu);

	if (exit_reason & VMX_EXIT_REASONS_FAILED_VMENTRY) {
		vcpu->run->exit_reason = KVM_EXIT_FAIL_ENTRY;
		vcpu->run->fail_entry.hardware_entry_failure_reason
			= exit_reason;
		return 0;
	}

	if (unlikely(vmx->fail)) {
		vcpu->run->exit_reason = KVM_EXIT_FAIL_ENTRY;
		vcpu->run->fail_entry.hardware_entry_failure_reason
			= vmcs_read32(VM_INSTRUCTION_ERROR);
		return 0;
	}

	if ((vectoring_info & VECTORING_INFO_VALID_MASK) &&
			(exit_reason != EXIT_REASON_EXCEPTION_NMI &&
			exit_reason != EXIT_REASON_EPT_VIOLATION &&
			exit_reason != EXIT_REASON_TASK_SWITCH))
		printk(KERN_WARNING "%s: unexpected, valid vectoring info "
		       "(0x%x) and exit reason is 0x%x\n",
		       __func__, vectoring_info, exit_reason);

	if (unlikely(!cpu_has_virtual_nmis() && vmx->soft_vnmi_blocked)) {
		if (vmx_interrupt_allowed(vcpu)) {
			vmx->soft_vnmi_blocked = 0;
		} else if (vmx->vnmi_blocked_time > 1000000000LL &&
			   vcpu->arch.nmi_pending) {
			/*
			 * This CPU don't support us in finding the end of an
			 * NMI-blocked window if the guest runs with IRQs
			 * disabled. So we pull the trigger after 1 s of
			 * futile waiting, but inform the user about this.
			 */
			printk(KERN_WARNING "%s: Breaking out of NMI-blocked "
			       "state on VCPU %d after 1 s timeout\n",
			       __func__, vcpu->vcpu_id);
			vmx->soft_vnmi_blocked = 0;
		}
	}

	if (exit_reason < kvm_vmx_max_exit_handlers
	    && kvm_vmx_exit_handlers[exit_reason])
		return kvm_vmx_exit_handlers[exit_reason](vcpu);
	else {
		vcpu->run->exit_reason = KVM_EXIT_UNKNOWN;
		vcpu->run->hw.hardware_exit_reason = exit_reason;
	}
	return 0;
}

static void update_cr8_intercept(struct kvm_vcpu *vcpu, int tpr, int irr)
{
	if (irr == -1 || tpr < irr) {
		vmcs_write32(TPR_THRESHOLD, 0);
		return;
	}

	vmcs_write32(TPR_THRESHOLD, irr);
}

static void vmx_complete_atomic_exit(struct vcpu_vmx *vmx)
{
	u32 exit_intr_info;

	if (!(vmx->exit_reason == EXIT_REASON_MCE_DURING_VMENTRY
	      || vmx->exit_reason == EXIT_REASON_EXCEPTION_NMI))
		return;

	vmx->exit_intr_info = vmcs_read32(VM_EXIT_INTR_INFO);
	exit_intr_info = vmx->exit_intr_info;

	/* Handle machine checks before interrupts are enabled */
	if (is_machine_check(exit_intr_info))
		kvm_machine_check();

	/* We need to handle NMIs before interrupts are enabled */
	if ((exit_intr_info & INTR_INFO_INTR_TYPE_MASK) == INTR_TYPE_NMI_INTR &&
	    (exit_intr_info & INTR_INFO_VALID_MASK)) {
		kvm_before_handle_nmi(&vmx->vcpu);
		asm("int $2");
		kvm_after_handle_nmi(&vmx->vcpu);
	}
}

static void vmx_recover_nmi_blocking(struct vcpu_vmx *vmx)
{
	u32 exit_intr_info;
	bool unblock_nmi;
	u8 vector;
	bool idtv_info_valid;

	idtv_info_valid = vmx->idt_vectoring_info & VECTORING_INFO_VALID_MASK;

	if (cpu_has_virtual_nmis()) {
		if (vmx->nmi_known_unmasked)
			return;
		/*
		 * Can't use vmx->exit_intr_info since we're not sure what
		 * the exit reason is.
		 */
		exit_intr_info = vmcs_read32(VM_EXIT_INTR_INFO);
		unblock_nmi = (exit_intr_info & INTR_INFO_UNBLOCK_NMI) != 0;
		vector = exit_intr_info & INTR_INFO_VECTOR_MASK;
		/*
		 * SDM 3: 27.7.1.2 (September 2008)
		 * Re-set bit "block by NMI" before VM entry if vmexit caused by
		 * a guest IRET fault.
		 * SDM 3: 23.2.2 (September 2008)
		 * Bit 12 is undefined in any of the following cases:
		 *  If the VM exit sets the valid bit in the IDT-vectoring
		 *   information field.
		 *  If the VM exit is due to a double fault.
		 */
		if ((exit_intr_info & INTR_INFO_VALID_MASK) && unblock_nmi &&
		    vector != DF_VECTOR && !idtv_info_valid)
			vmcs_set_bits(GUEST_INTERRUPTIBILITY_INFO,
				      GUEST_INTR_STATE_NMI);
		else
			vmx->nmi_known_unmasked =
				!(vmcs_read32(GUEST_INTERRUPTIBILITY_INFO)
				  & GUEST_INTR_STATE_NMI);
	} else if (unlikely(vmx->soft_vnmi_blocked))
		vmx->vnmi_blocked_time +=
			ktime_to_ns(ktime_sub(ktime_get(), vmx->entry_time));
}

static void __vmx_complete_interrupts(struct vcpu_vmx *vmx,
				      u32 idt_vectoring_info,
				      int instr_len_field,
				      int error_code_field)
{
	u8 vector;
	int type;
	bool idtv_info_valid;

	idtv_info_valid = idt_vectoring_info & VECTORING_INFO_VALID_MASK;

	vmx->vcpu.arch.nmi_injected = false;
	kvm_clear_exception_queue(&vmx->vcpu);
	kvm_clear_interrupt_queue(&vmx->vcpu);

	if (!idtv_info_valid)
		return;

	kvm_make_request(KVM_REQ_EVENT, &vmx->vcpu);

	vector = idt_vectoring_info & VECTORING_INFO_VECTOR_MASK;
	type = idt_vectoring_info & VECTORING_INFO_TYPE_MASK;

	switch (type) {
	case INTR_TYPE_NMI_INTR:
		vmx->vcpu.arch.nmi_injected = true;
		/*
		 * SDM 3: 27.7.1.2 (September 2008)
		 * Clear bit "block by NMI" before VM entry if a NMI
		 * delivery faulted.
		 */
		vmx_set_nmi_mask(&vmx->vcpu, false);
		break;
	case INTR_TYPE_SOFT_EXCEPTION:
		vmx->vcpu.arch.event_exit_inst_len =
			vmcs_read32(instr_len_field);
		/* fall through */
	case INTR_TYPE_HARD_EXCEPTION:
		if (idt_vectoring_info & VECTORING_INFO_DELIVER_CODE_MASK) {
			u32 err = vmcs_read32(error_code_field);
			kvm_queue_exception_e(&vmx->vcpu, vector, err);
		} else
			kvm_queue_exception(&vmx->vcpu, vector);
		break;
	case INTR_TYPE_SOFT_INTR:
		vmx->vcpu.arch.event_exit_inst_len =
			vmcs_read32(instr_len_field);
		/* fall through */
	case INTR_TYPE_EXT_INTR:
		kvm_queue_interrupt(&vmx->vcpu, vector,
			type == INTR_TYPE_SOFT_INTR);
		break;
	default:
		break;
	}
}

static void vmx_complete_interrupts(struct vcpu_vmx *vmx)
{
	__vmx_complete_interrupts(vmx, vmx->idt_vectoring_info,
				  VM_EXIT_INSTRUCTION_LEN,
				  IDT_VECTORING_ERROR_CODE);
}

static void vmx_cancel_injection(struct kvm_vcpu *vcpu)
{
	__vmx_complete_interrupts(to_vmx(vcpu),
				  vmcs_read32(VM_ENTRY_INTR_INFO_FIELD),
				  VM_ENTRY_INSTRUCTION_LEN,
				  VM_ENTRY_EXCEPTION_ERROR_CODE);

	vmcs_write32(VM_ENTRY_INTR_INFO_FIELD, 0);
}

#ifdef CONFIG_X86_64
#define R "r"
#define Q "q"
#else
#define R "e"
#define Q "l"
#endif

static void __noclone vmx_vcpu_run(struct kvm_vcpu *vcpu)
{
	struct vcpu_vmx *vmx = to_vmx(vcpu);

	/* Record the guest's net vcpu time for enforced NMI injections. */
	if (unlikely(!cpu_has_virtual_nmis() && vmx->soft_vnmi_blocked))
		vmx->entry_time = ktime_get();

	/* Don't enter VMX if guest state is invalid, let the exit handler
	   start emulation until we arrive back to a valid state */
	if (vmx->emulation_required && emulate_invalid_guest_state)
		return;

	if (test_bit(VCPU_REGS_RSP, (unsigned long *)&vcpu->arch.regs_dirty))
		vmcs_writel(GUEST_RSP, vcpu->arch.regs[VCPU_REGS_RSP]);
	if (test_bit(VCPU_REGS_RIP, (unsigned long *)&vcpu->arch.regs_dirty))
		vmcs_writel(GUEST_RIP, vcpu->arch.regs[VCPU_REGS_RIP]);

	/* When single-stepping over STI and MOV SS, we must clear the
	 * corresponding interruptibility bits in the guest state. Otherwise
	 * vmentry fails as it then expects bit 14 (BS) in pending debug
	 * exceptions being set, but that's not correct for the guest debugging
	 * case. */
	if (vcpu->guest_debug & KVM_GUESTDBG_SINGLESTEP)
		vmx_set_interrupt_shadow(vcpu, 0);

	asm(
		/* Store host registers */
		"push %%"R"dx; push %%"R"bp;"
		"push %%"R"cx \n\t" /* placeholder for guest rcx */
		"push %%"R"cx \n\t"
		"cmp %%"R"sp, %c[host_rsp](%0) \n\t"
		"je 1f \n\t"
		"mov %%"R"sp, %c[host_rsp](%0) \n\t"
		__ex(ASM_VMX_VMWRITE_RSP_RDX) "\n\t"
		"1: \n\t"
		/* Reload cr2 if changed */
		"mov %c[cr2](%0), %%"R"ax \n\t"
		"mov %%cr2, %%"R"dx \n\t"
		"cmp %%"R"ax, %%"R"dx \n\t"
		"je 2f \n\t"
		"mov %%"R"ax, %%cr2 \n\t"
		"2: \n\t"
		/* Check if vmlaunch of vmresume is needed */
		"cmpl $0, %c[launched](%0) \n\t"
		/* Load guest registers.  Don't clobber flags. */
		"mov %c[rax](%0), %%"R"ax \n\t"
		"mov %c[rbx](%0), %%"R"bx \n\t"
		"mov %c[rdx](%0), %%"R"dx \n\t"
		"mov %c[rsi](%0), %%"R"si \n\t"
		"mov %c[rdi](%0), %%"R"di \n\t"
		"mov %c[rbp](%0), %%"R"bp \n\t"
#ifdef CONFIG_X86_64
		"mov %c[r8](%0),  %%r8  \n\t"
		"mov %c[r9](%0),  %%r9  \n\t"
		"mov %c[r10](%0), %%r10 \n\t"
		"mov %c[r11](%0), %%r11 \n\t"
		"mov %c[r12](%0), %%r12 \n\t"
		"mov %c[r13](%0), %%r13 \n\t"
		"mov %c[r14](%0), %%r14 \n\t"
		"mov %c[r15](%0), %%r15 \n\t"
#endif
		"mov %c[rcx](%0), %%"R"cx \n\t" /* kills %0 (ecx) */

		/* Enter guest mode */
		"jne .Llaunched \n\t"
		__ex(ASM_VMX_VMLAUNCH) "\n\t"
		"jmp .Lkvm_vmx_return \n\t"
		".Llaunched: " __ex(ASM_VMX_VMRESUME) "\n\t"
		".Lkvm_vmx_return: "
		/* Save guest registers, load host registers, keep flags */
		"mov %0, %c[wordsize](%%"R"sp) \n\t"
		"pop %0 \n\t"
		"mov %%"R"ax, %c[rax](%0) \n\t"
		"mov %%"R"bx, %c[rbx](%0) \n\t"
		"pop"Q" %c[rcx](%0) \n\t"
		"mov %%"R"dx, %c[rdx](%0) \n\t"
		"mov %%"R"si, %c[rsi](%0) \n\t"
		"mov %%"R"di, %c[rdi](%0) \n\t"
		"mov %%"R"bp, %c[rbp](%0) \n\t"
#ifdef CONFIG_X86_64
		"mov %%r8,  %c[r8](%0) \n\t"
		"mov %%r9,  %c[r9](%0) \n\t"
		"mov %%r10, %c[r10](%0) \n\t"
		"mov %%r11, %c[r11](%0) \n\t"
		"mov %%r12, %c[r12](%0) \n\t"
		"mov %%r13, %c[r13](%0) \n\t"
		"mov %%r14, %c[r14](%0) \n\t"
		"mov %%r15, %c[r15](%0) \n\t"
#endif
		"mov %%cr2, %%"R"ax   \n\t"
		"mov %%"R"ax, %c[cr2](%0) \n\t"

		"pop  %%"R"bp; pop  %%"R"dx \n\t"
		"setbe %c[fail](%0) \n\t"
	      : : "c"(vmx), "d"((unsigned long)HOST_RSP),
		[launched]"i"(offsetof(struct vcpu_vmx, launched)),
		[fail]"i"(offsetof(struct vcpu_vmx, fail)),
		[host_rsp]"i"(offsetof(struct vcpu_vmx, host_rsp)),
		[rax]"i"(offsetof(struct vcpu_vmx, vcpu.arch.regs[VCPU_REGS_RAX])),
		[rbx]"i"(offsetof(struct vcpu_vmx, vcpu.arch.regs[VCPU_REGS_RBX])),
		[rcx]"i"(offsetof(struct vcpu_vmx, vcpu.arch.regs[VCPU_REGS_RCX])),
		[rdx]"i"(offsetof(struct vcpu_vmx, vcpu.arch.regs[VCPU_REGS_RDX])),
		[rsi]"i"(offsetof(struct vcpu_vmx, vcpu.arch.regs[VCPU_REGS_RSI])),
		[rdi]"i"(offsetof(struct vcpu_vmx, vcpu.arch.regs[VCPU_REGS_RDI])),
		[rbp]"i"(offsetof(struct vcpu_vmx, vcpu.arch.regs[VCPU_REGS_RBP])),
#ifdef CONFIG_X86_64
		[r8]"i"(offsetof(struct vcpu_vmx, vcpu.arch.regs[VCPU_REGS_R8])),
		[r9]"i"(offsetof(struct vcpu_vmx, vcpu.arch.regs[VCPU_REGS_R9])),
		[r10]"i"(offsetof(struct vcpu_vmx, vcpu.arch.regs[VCPU_REGS_R10])),
		[r11]"i"(offsetof(struct vcpu_vmx, vcpu.arch.regs[VCPU_REGS_R11])),
		[r12]"i"(offsetof(struct vcpu_vmx, vcpu.arch.regs[VCPU_REGS_R12])),
		[r13]"i"(offsetof(struct vcpu_vmx, vcpu.arch.regs[VCPU_REGS_R13])),
		[r14]"i"(offsetof(struct vcpu_vmx, vcpu.arch.regs[VCPU_REGS_R14])),
		[r15]"i"(offsetof(struct vcpu_vmx, vcpu.arch.regs[VCPU_REGS_R15])),
#endif
		[cr2]"i"(offsetof(struct vcpu_vmx, vcpu.arch.cr2)),
		[wordsize]"i"(sizeof(ulong))
	      : "cc", "memory"
		, R"ax", R"bx", R"di", R"si"
#ifdef CONFIG_X86_64
		, "r8", "r9", "r10", "r11", "r12", "r13", "r14", "r15"
#endif
	      );

	vcpu->arch.regs_avail = ~((1 << VCPU_REGS_RIP) | (1 << VCPU_REGS_RSP)
				  | (1 << VCPU_EXREG_RFLAGS)
				  | (1 << VCPU_EXREG_CPL)
				  | (1 << VCPU_EXREG_PDPTR)
				  | (1 << VCPU_EXREG_SEGMENTS)
				  | (1 << VCPU_EXREG_CR3));
	vcpu->arch.regs_dirty = 0;

	vmx->idt_vectoring_info = vmcs_read32(IDT_VECTORING_INFO_FIELD);

	asm("mov %0, %%ds; mov %0, %%es" : : "r"(__USER_DS));
	vmx->launched = 1;

	vmx->exit_reason = vmcs_read32(VM_EXIT_REASON);

	vmx_complete_atomic_exit(vmx);
	vmx_recover_nmi_blocking(vmx);
	vmx_complete_interrupts(vmx);
}

#undef R
#undef Q

static void vmx_free_vmcs(struct kvm_vcpu *vcpu)
{
	struct vcpu_vmx *vmx = to_vmx(vcpu);

	if (vmx->vmcs) {
		vcpu_clear(vmx);
		free_vmcs(vmx->vmcs);
		vmx->vmcs = NULL;
	}
}

static void vmx_free_vcpu(struct kvm_vcpu *vcpu)
{
	struct vcpu_vmx *vmx = to_vmx(vcpu);

	free_vpid(vmx);
	vmx_free_vmcs(vcpu);
	kfree(vmx->guest_msrs);
	kvm_vcpu_uninit(vcpu);
	kmem_cache_free(kvm_vcpu_cache, vmx);
}

static inline void vmcs_init(struct vmcs *vmcs)
{
	u64 phys_addr = __pa(per_cpu(vmxarea, raw_smp_processor_id()));

	if (!vmm_exclusive)
		kvm_cpu_vmxon(phys_addr);

	vmcs_clear(vmcs);

	if (!vmm_exclusive)
		kvm_cpu_vmxoff();
}

static struct kvm_vcpu *vmx_create_vcpu(struct kvm *kvm, unsigned int id)
{
	int err;
	struct vcpu_vmx *vmx = kmem_cache_zalloc(kvm_vcpu_cache, GFP_KERNEL);
	int cpu;

	if (!vmx)
		return ERR_PTR(-ENOMEM);

	allocate_vpid(vmx);

	err = kvm_vcpu_init(&vmx->vcpu, kvm, id);
	if (err)
		goto free_vcpu;

	vmx->guest_msrs = kmalloc(PAGE_SIZE, GFP_KERNEL);
	err = -ENOMEM;
	if (!vmx->guest_msrs) {
		goto uninit_vcpu;
	}

	vmx->vmcs = alloc_vmcs();
	if (!vmx->vmcs)
		goto free_msrs;

	vmcs_init(vmx->vmcs);

	cpu = get_cpu();
	vmx_vcpu_load(&vmx->vcpu, cpu);
	vmx->vcpu.cpu = cpu;
	err = vmx_vcpu_setup(vmx);
	vmx_vcpu_put(&vmx->vcpu);
	put_cpu();
	if (err)
		goto free_vmcs;
	if (vm_need_virtualize_apic_accesses(kvm))
		err = alloc_apic_access_page(kvm);
		if (err)
			goto free_vmcs;

	if (enable_ept) {
		if (!kvm->arch.ept_identity_map_addr)
			kvm->arch.ept_identity_map_addr =
				VMX_EPT_IDENTITY_PAGETABLE_ADDR;
		err = -ENOMEM;
		if (alloc_identity_pagetable(kvm) != 0)
			goto free_vmcs;
		if (!init_rmode_identity_map(kvm))
			goto free_vmcs;
	}

	return &vmx->vcpu;

free_vmcs:
	free_vmcs(vmx->vmcs);
free_msrs:
	kfree(vmx->guest_msrs);
uninit_vcpu:
	kvm_vcpu_uninit(&vmx->vcpu);
free_vcpu:
	free_vpid(vmx);
	kmem_cache_free(kvm_vcpu_cache, vmx);
	return ERR_PTR(err);
}

static void __init vmx_check_processor_compat(void *rtn)
{
	struct vmcs_config vmcs_conf;

	*(int *)rtn = 0;
	if (setup_vmcs_config(&vmcs_conf) < 0)
		*(int *)rtn = -EIO;
	if (memcmp(&vmcs_config, &vmcs_conf, sizeof(struct vmcs_config)) != 0) {
		printk(KERN_ERR "kvm: CPU %d feature inconsistency!\n",
				smp_processor_id());
		*(int *)rtn = -EIO;
	}
}

static int get_ept_level(void)
{
	return VMX_EPT_DEFAULT_GAW + 1;
}

static u64 vmx_get_mt_mask(struct kvm_vcpu *vcpu, gfn_t gfn, bool is_mmio)
{
	u64 ret;

	/* For VT-d and EPT combination
	 * 1. MMIO: always map as UC
	 * 2. EPT with VT-d:
	 *   a. VT-d without snooping control feature: can't guarantee the
	 *	result, try to trust guest.
	 *   b. VT-d with snooping control feature: snooping control feature of
	 *	VT-d engine can guarantee the cache correctness. Just set it
	 *	to WB to keep consistent with host. So the same as item 3.
	 * 3. EPT without VT-d: always map as WB and set IPAT=1 to keep
	 *    consistent with host MTRR
	 */
	if (is_mmio)
		ret = MTRR_TYPE_UNCACHABLE << VMX_EPT_MT_EPTE_SHIFT;
	else if (vcpu->kvm->arch.iommu_domain &&
		!(vcpu->kvm->arch.iommu_flags & KVM_IOMMU_CACHE_COHERENCY))
		ret = kvm_get_guest_memory_type(vcpu, gfn) <<
		      VMX_EPT_MT_EPTE_SHIFT;
	else
		ret = (MTRR_TYPE_WRBACK << VMX_EPT_MT_EPTE_SHIFT)
			| VMX_EPT_IPAT_BIT;

	return ret;
}

#define _ER(x) { EXIT_REASON_##x, #x }

static const struct trace_print_flags vmx_exit_reasons_str[] = {
	_ER(EXCEPTION_NMI),
	_ER(EXTERNAL_INTERRUPT),
	_ER(TRIPLE_FAULT),
	_ER(PENDING_INTERRUPT),
	_ER(NMI_WINDOW),
	_ER(TASK_SWITCH),
	_ER(CPUID),
	_ER(HLT),
	_ER(INVLPG),
	_ER(RDPMC),
	_ER(RDTSC),
	_ER(VMCALL),
	_ER(VMCLEAR),
	_ER(VMLAUNCH),
	_ER(VMPTRLD),
	_ER(VMPTRST),
	_ER(VMREAD),
	_ER(VMRESUME),
	_ER(VMWRITE),
	_ER(VMOFF),
	_ER(VMON),
	_ER(CR_ACCESS),
	_ER(DR_ACCESS),
	_ER(IO_INSTRUCTION),
	_ER(MSR_READ),
	_ER(MSR_WRITE),
	_ER(MWAIT_INSTRUCTION),
	_ER(MONITOR_INSTRUCTION),
	_ER(PAUSE_INSTRUCTION),
	_ER(MCE_DURING_VMENTRY),
	_ER(TPR_BELOW_THRESHOLD),
	_ER(APIC_ACCESS),
	_ER(EPT_VIOLATION),
	_ER(EPT_MISCONFIG),
	_ER(WBINVD),
	{ -1, NULL }
};

#undef _ER

static int vmx_get_lpage_level(void)
{
	if (enable_ept && !cpu_has_vmx_ept_1g_page())
		return PT_DIRECTORY_LEVEL;
	else
		/* For shadow and EPT supported 1GB page */
		return PT_PDPE_LEVEL;
}

static void vmx_cpuid_update(struct kvm_vcpu *vcpu)
{
	struct kvm_cpuid_entry2 *best;
	struct vcpu_vmx *vmx = to_vmx(vcpu);
	u32 exec_control;

	vmx->rdtscp_enabled = false;
	if (vmx_rdtscp_supported()) {
		exec_control = vmcs_read32(SECONDARY_VM_EXEC_CONTROL);
		if (exec_control & SECONDARY_EXEC_RDTSCP) {
			best = kvm_find_cpuid_entry(vcpu, 0x80000001, 0);
			if (best && (best->edx & bit(X86_FEATURE_RDTSCP)))
				vmx->rdtscp_enabled = true;
			else {
				exec_control &= ~SECONDARY_EXEC_RDTSCP;
				vmcs_write32(SECONDARY_VM_EXEC_CONTROL,
						exec_control);
			}
		}
	}
}

static void vmx_set_supported_cpuid(u32 func, struct kvm_cpuid_entry2 *entry)
{
}

static int vmx_check_intercept(struct kvm_vcpu *vcpu,
			       struct x86_instruction_info *info,
			       enum x86_intercept_stage stage)
{
	return X86EMUL_CONTINUE;
}

static struct kvm_x86_ops vmx_x86_ops = {
	.cpu_has_kvm_support = cpu_has_kvm_support,
	.disabled_by_bios = vmx_disabled_by_bios,
	.hardware_setup = hardware_setup,
	.hardware_unsetup = hardware_unsetup,
	.check_processor_compatibility = vmx_check_processor_compat,
	.hardware_enable = hardware_enable,
	.hardware_disable = hardware_disable,
	.cpu_has_accelerated_tpr = report_flexpriority,

	.vcpu_create = vmx_create_vcpu,
	.vcpu_free = vmx_free_vcpu,
	.vcpu_reset = vmx_vcpu_reset,

	.prepare_guest_switch = vmx_save_host_state,
	.vcpu_load = vmx_vcpu_load,
	.vcpu_put = vmx_vcpu_put,

	.set_guest_debug = set_guest_debug,
	.get_msr = vmx_get_msr,
	.set_msr = vmx_set_msr,
	.get_segment_base = vmx_get_segment_base,
	.get_segment = vmx_get_segment,
	.set_segment = vmx_set_segment,
	.get_cpl = vmx_get_cpl,
	.get_cs_db_l_bits = vmx_get_cs_db_l_bits,
	.decache_cr0_guest_bits = vmx_decache_cr0_guest_bits,
	.decache_cr3 = vmx_decache_cr3,
	.decache_cr4_guest_bits = vmx_decache_cr4_guest_bits,
	.set_cr0 = vmx_set_cr0,
	.set_cr3 = vmx_set_cr3,
	.set_cr4 = vmx_set_cr4,
	.set_efer = vmx_set_efer,
	.get_idt = vmx_get_idt,
	.set_idt = vmx_set_idt,
	.get_gdt = vmx_get_gdt,
	.set_gdt = vmx_set_gdt,
	.set_dr7 = vmx_set_dr7,
	.cache_reg = vmx_cache_reg,
	.get_rflags = vmx_get_rflags,
	.set_rflags = vmx_set_rflags,
	.fpu_activate = vmx_fpu_activate,
	.fpu_deactivate = vmx_fpu_deactivate,

	.tlb_flush = vmx_flush_tlb,

	.run = vmx_vcpu_run,
	.handle_exit = vmx_handle_exit,
	.skip_emulated_instruction = skip_emulated_instruction,
	.set_interrupt_shadow = vmx_set_interrupt_shadow,
	.get_interrupt_shadow = vmx_get_interrupt_shadow,
	.patch_hypercall = vmx_patch_hypercall,
	.set_irq = vmx_inject_irq,
	.set_nmi = vmx_inject_nmi,
	.queue_exception = vmx_queue_exception,
	.cancel_injection = vmx_cancel_injection,
	.interrupt_allowed = vmx_interrupt_allowed,
	.nmi_allowed = vmx_nmi_allowed,
	.get_nmi_mask = vmx_get_nmi_mask,
	.set_nmi_mask = vmx_set_nmi_mask,
	.enable_nmi_window = enable_nmi_window,
	.enable_irq_window = enable_irq_window,
	.update_cr8_intercept = update_cr8_intercept,

	.set_tss_addr = vmx_set_tss_addr,
	.get_tdp_level = get_ept_level,
	.get_mt_mask = vmx_get_mt_mask,

	.get_exit_info = vmx_get_exit_info,
	.exit_reasons_str = vmx_exit_reasons_str,

	.get_lpage_level = vmx_get_lpage_level,

	.cpuid_update = vmx_cpuid_update,

	.rdtscp_supported = vmx_rdtscp_supported,

	.set_supported_cpuid = vmx_set_supported_cpuid,

	.has_wbinvd_exit = cpu_has_vmx_wbinvd_exit,

	.set_tsc_khz = vmx_set_tsc_khz,
	.write_tsc_offset = vmx_write_tsc_offset,
	.adjust_tsc_offset = vmx_adjust_tsc_offset,
	.compute_tsc_offset = vmx_compute_tsc_offset,

	.set_tdp_cr3 = vmx_set_cr3,

	.check_intercept = vmx_check_intercept,
};

static int __init vmx_init(void)
{
	int r, i;

	rdmsrl_safe(MSR_EFER, &host_efer);

	for (i = 0; i < NR_VMX_MSR; ++i)
		kvm_define_shared_msr(i, vmx_msr_index[i]);

	vmx_io_bitmap_a = (unsigned long *)__get_free_page(GFP_KERNEL);
	if (!vmx_io_bitmap_a)
		return -ENOMEM;

	vmx_io_bitmap_b = (unsigned long *)__get_free_page(GFP_KERNEL);
	if (!vmx_io_bitmap_b) {
		r = -ENOMEM;
		goto out;
	}

	vmx_msr_bitmap_legacy = (unsigned long *)__get_free_page(GFP_KERNEL);
	if (!vmx_msr_bitmap_legacy) {
		r = -ENOMEM;
		goto out1;
	}

	vmx_msr_bitmap_longmode = (unsigned long *)__get_free_page(GFP_KERNEL);
	if (!vmx_msr_bitmap_longmode) {
		r = -ENOMEM;
		goto out2;
	}

	/*
	 * Allow direct access to the PC debug port (it is often used for I/O
	 * delays, but the vmexits simply slow things down).
	 */
	memset(vmx_io_bitmap_a, 0xff, PAGE_SIZE);
	clear_bit(0x80, vmx_io_bitmap_a);

	memset(vmx_io_bitmap_b, 0xff, PAGE_SIZE);

	memset(vmx_msr_bitmap_legacy, 0xff, PAGE_SIZE);
	memset(vmx_msr_bitmap_longmode, 0xff, PAGE_SIZE);

	set_bit(0, vmx_vpid_bitmap); /* 0 is reserved for host */

	r = kvm_init(&vmx_x86_ops, sizeof(struct vcpu_vmx),
		     __alignof__(struct vcpu_vmx), THIS_MODULE);
	if (r)
		goto out3;

	vmx_disable_intercept_for_msr(MSR_FS_BASE, false);
	vmx_disable_intercept_for_msr(MSR_GS_BASE, false);
	vmx_disable_intercept_for_msr(MSR_KERNEL_GS_BASE, true);
	vmx_disable_intercept_for_msr(MSR_IA32_SYSENTER_CS, false);
	vmx_disable_intercept_for_msr(MSR_IA32_SYSENTER_ESP, false);
	vmx_disable_intercept_for_msr(MSR_IA32_SYSENTER_EIP, false);

	if (enable_ept) {
		bypass_guest_pf = 0;
		kvm_mmu_set_mask_ptes(0ull, 0ull, 0ull, 0ull,
				VMX_EPT_EXECUTABLE_MASK);
		kvm_enable_tdp();
	} else
		kvm_disable_tdp();

	if (bypass_guest_pf)
		kvm_mmu_set_nonpresent_ptes(~0xffeull, 0ull);

	return 0;

out3:
	free_page((unsigned long)vmx_msr_bitmap_longmode);
out2:
	free_page((unsigned long)vmx_msr_bitmap_legacy);
out1:
	free_page((unsigned long)vmx_io_bitmap_b);
out:
	free_page((unsigned long)vmx_io_bitmap_a);
	return r;
}

static void __exit vmx_exit(void)
{
	free_page((unsigned long)vmx_msr_bitmap_legacy);
	free_page((unsigned long)vmx_msr_bitmap_longmode);
	free_page((unsigned long)vmx_io_bitmap_b);
	free_page((unsigned long)vmx_io_bitmap_a);

	kvm_exit();
}

module_init(vmx_init)
module_exit(vmx_exit)<|MERGE_RESOLUTION|>--- conflicted
+++ resolved
@@ -1788,11 +1788,8 @@
 	vmx->emulation_required = 1;
 	vmx->rmode.vm86_active = 0;
 
-<<<<<<< HEAD
-=======
 	vmx_segment_cache_clear(vmx);
 
->>>>>>> d762f438
 	vmcs_write16(GUEST_TR_SELECTOR, vmx->rmode.tr.selector);
 	vmcs_writel(GUEST_TR_BASE, vmx->rmode.tr.base);
 	vmcs_write32(GUEST_TR_LIMIT, vmx->rmode.tr.limit);
@@ -1881,11 +1878,8 @@
 		vcpu->srcu_idx = srcu_read_lock(&vcpu->kvm->srcu);
 	}
 
-<<<<<<< HEAD
-=======
 	vmx_segment_cache_clear(vmx);
 
->>>>>>> d762f438
 	vmx->rmode.tr.selector = vmcs_read16(GUEST_TR_SELECTOR);
 	vmx->rmode.tr.base = vmcs_readl(GUEST_TR_BASE);
 	vmcs_writel(GUEST_TR_BASE, rmode_tss_base(vcpu->kvm));
@@ -2167,10 +2161,6 @@
 			    struct kvm_segment *var, int seg)
 {
 	struct vcpu_vmx *vmx = to_vmx(vcpu);
-<<<<<<< HEAD
-	struct kvm_vmx_segment_field *sf = &kvm_vmx_segment_fields[seg];
-=======
->>>>>>> d762f438
 	struct kvm_save_segment *save;
 	u32 ar;
 
@@ -2192,15 +2182,6 @@
 		var->limit = save->limit;
 		ar = save->ar;
 		if (seg == VCPU_SREG_TR
-<<<<<<< HEAD
-		    || var->selector == vmcs_read16(sf->selector))
-			goto use_saved_rmode_seg;
-	}
-	var->base = vmcs_readl(sf->base);
-	var->limit = vmcs_read32(sf->limit);
-	var->selector = vmcs_read16(sf->selector);
-	ar = vmcs_read32(sf->ar_bytes);
-=======
 		    || var->selector == vmx_read_guest_seg_selector(vmx, seg))
 			goto use_saved_rmode_seg;
 	}
@@ -2208,7 +2189,6 @@
 	var->limit = vmx_read_guest_seg_limit(vmx, seg);
 	var->selector = vmx_read_guest_seg_selector(vmx, seg);
 	ar = vmx_read_guest_seg_ar(vmx, seg);
->>>>>>> d762f438
 use_saved_rmode_seg:
 	if ((ar & AR_UNUSABLE_MASK) && !emulate_invalid_guest_state)
 		ar = 0;
@@ -2225,27 +2205,16 @@
 
 static u64 vmx_get_segment_base(struct kvm_vcpu *vcpu, int seg)
 {
-<<<<<<< HEAD
-	struct kvm_vmx_segment_field *sf = &kvm_vmx_segment_fields[seg];
-=======
->>>>>>> d762f438
 	struct kvm_segment s;
 
 	if (to_vmx(vcpu)->rmode.vm86_active) {
 		vmx_get_segment(vcpu, &s, seg);
 		return s.base;
 	}
-<<<<<<< HEAD
-	return vmcs_readl(sf->base);
-}
-
-static int vmx_get_cpl(struct kvm_vcpu *vcpu)
-=======
 	return vmx_read_guest_seg_base(to_vmx(vcpu), seg);
 }
 
 static int __vmx_get_cpl(struct kvm_vcpu *vcpu)
->>>>>>> d762f438
 {
 	if (!is_protmode(vcpu))
 		return 0;
