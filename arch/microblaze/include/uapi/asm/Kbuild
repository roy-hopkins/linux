--- conflicted
+++ resolved
@@ -7,10 +7,7 @@
 generic-y += ioctl.h
 generic-y += ioctls.h
 generic-y += ipcbuf.h
-<<<<<<< HEAD
-=======
 generic-y += kvm_para.h
->>>>>>> bb176f67
 generic-y += mman.h
 generic-y += msgbuf.h
 generic-y += param.h
