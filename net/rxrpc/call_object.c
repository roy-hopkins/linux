// SPDX-License-Identifier: GPL-2.0-or-later
/* RxRPC individual remote procedure call handling
 *
 * Copyright (C) 2007 Red Hat, Inc. All Rights Reserved.
 * Written by David Howells (dhowells@redhat.com)
 */

#define pr_fmt(fmt) KBUILD_MODNAME ": " fmt

#include <linux/slab.h>
#include <linux/module.h>
#include <linux/circ_buf.h>
#include <linux/spinlock_types.h>
#include <net/sock.h>
#include <net/af_rxrpc.h>
#include "ar-internal.h"

const char *const rxrpc_call_states[NR__RXRPC_CALL_STATES] = {
	[RXRPC_CALL_UNINITIALISED]		= "Uninit  ",
	[RXRPC_CALL_CLIENT_AWAIT_CONN]		= "ClWtConn",
	[RXRPC_CALL_CLIENT_SEND_REQUEST]	= "ClSndReq",
	[RXRPC_CALL_CLIENT_AWAIT_REPLY]		= "ClAwtRpl",
	[RXRPC_CALL_CLIENT_RECV_REPLY]		= "ClRcvRpl",
	[RXRPC_CALL_SERVER_PREALLOC]		= "SvPrealc",
	[RXRPC_CALL_SERVER_SECURING]		= "SvSecure",
	[RXRPC_CALL_SERVER_RECV_REQUEST]	= "SvRcvReq",
	[RXRPC_CALL_SERVER_ACK_REQUEST]		= "SvAckReq",
	[RXRPC_CALL_SERVER_SEND_REPLY]		= "SvSndRpl",
	[RXRPC_CALL_SERVER_AWAIT_ACK]		= "SvAwtACK",
	[RXRPC_CALL_COMPLETE]			= "Complete",
};

const char *const rxrpc_call_completions[NR__RXRPC_CALL_COMPLETIONS] = {
	[RXRPC_CALL_SUCCEEDED]			= "Complete",
	[RXRPC_CALL_REMOTELY_ABORTED]		= "RmtAbort",
	[RXRPC_CALL_LOCALLY_ABORTED]		= "LocAbort",
	[RXRPC_CALL_LOCAL_ERROR]		= "LocError",
	[RXRPC_CALL_NETWORK_ERROR]		= "NetError",
};

struct kmem_cache *rxrpc_call_jar;

static struct semaphore rxrpc_call_limiter =
	__SEMAPHORE_INITIALIZER(rxrpc_call_limiter, 1000);
static struct semaphore rxrpc_kernel_call_limiter =
	__SEMAPHORE_INITIALIZER(rxrpc_kernel_call_limiter, 1000);

static void rxrpc_call_timer_expired(struct timer_list *t)
{
	struct rxrpc_call *call = from_timer(call, t, timer);

	_enter("%d", call->debug_id);

	if (call->state < RXRPC_CALL_COMPLETE) {
		trace_rxrpc_timer(call, rxrpc_timer_expired, jiffies);
		__rxrpc_queue_call(call);
	} else {
		rxrpc_put_call(call, rxrpc_call_put);
	}
}

void rxrpc_reduce_call_timer(struct rxrpc_call *call,
			     unsigned long expire_at,
			     unsigned long now,
			     enum rxrpc_timer_trace why)
{
	if (rxrpc_try_get_call(call, rxrpc_call_got_timer)) {
		trace_rxrpc_timer(call, why, now);
		if (timer_reduce(&call->timer, expire_at))
			rxrpc_put_call(call, rxrpc_call_put_notimer);
	}
}

void rxrpc_delete_call_timer(struct rxrpc_call *call)
{
	if (del_timer_sync(&call->timer))
		rxrpc_put_call(call, rxrpc_call_put_timer);
}

static struct lock_class_key rxrpc_call_user_mutex_lock_class_key;

/*
 * find an extant server call
 * - called in process context with IRQs enabled
 */
struct rxrpc_call *rxrpc_find_call_by_user_ID(struct rxrpc_sock *rx,
					      unsigned long user_call_ID)
{
	struct rxrpc_call *call;
	struct rb_node *p;

	_enter("%p,%lx", rx, user_call_ID);

	read_lock(&rx->call_lock);

	p = rx->calls.rb_node;
	while (p) {
		call = rb_entry(p, struct rxrpc_call, sock_node);

		if (user_call_ID < call->user_call_ID)
			p = p->rb_left;
		else if (user_call_ID > call->user_call_ID)
			p = p->rb_right;
		else
			goto found_extant_call;
	}

	read_unlock(&rx->call_lock);
	_leave(" = NULL");
	return NULL;

found_extant_call:
	rxrpc_get_call(call, rxrpc_call_got);
	read_unlock(&rx->call_lock);
	_leave(" = %p [%d]", call, refcount_read(&call->ref));
	return call;
}

/*
 * allocate a new call
 */
struct rxrpc_call *rxrpc_alloc_call(struct rxrpc_sock *rx, gfp_t gfp,
				    unsigned int debug_id)
{
	struct rxrpc_call *call;
	struct rxrpc_net *rxnet = rxrpc_net(sock_net(&rx->sk));

	call = kmem_cache_zalloc(rxrpc_call_jar, gfp);
	if (!call)
		return NULL;

	call->rxtx_buffer = kcalloc(RXRPC_RXTX_BUFF_SIZE,
				    sizeof(struct sk_buff *),
				    gfp);
	if (!call->rxtx_buffer)
		goto nomem;

	call->rxtx_annotations = kcalloc(RXRPC_RXTX_BUFF_SIZE, sizeof(u8), gfp);
	if (!call->rxtx_annotations)
		goto nomem_2;

	mutex_init(&call->user_mutex);

	/* Prevent lockdep reporting a deadlock false positive between the afs
	 * filesystem and sys_sendmsg() via the mmap sem.
	 */
	if (rx->sk.sk_kern_sock)
		lockdep_set_class(&call->user_mutex,
				  &rxrpc_call_user_mutex_lock_class_key);

	timer_setup(&call->timer, rxrpc_call_timer_expired, 0);
	INIT_WORK(&call->processor, &rxrpc_process_call);
	INIT_LIST_HEAD(&call->link);
	INIT_LIST_HEAD(&call->chan_wait_link);
	INIT_LIST_HEAD(&call->accept_link);
	INIT_LIST_HEAD(&call->recvmsg_link);
	INIT_LIST_HEAD(&call->sock_link);
	init_waitqueue_head(&call->waitq);
	spin_lock_init(&call->lock);
	spin_lock_init(&call->notify_lock);
	spin_lock_init(&call->input_lock);
	rwlock_init(&call->state_lock);
	refcount_set(&call->ref, 1);
	call->debug_id = debug_id;
	call->tx_total_len = -1;
	call->next_rx_timo = 20 * HZ;
	call->next_req_timo = 1 * HZ;

	memset(&call->sock_node, 0xed, sizeof(call->sock_node));

	/* Leave space in the ring to handle a maxed-out jumbo packet */
	call->rx_winsize = rxrpc_rx_window_size;
	call->tx_winsize = 16;
	call->rx_expect_next = 1;

	call->cong_cwnd = 2;
	call->cong_ssthresh = RXRPC_RXTX_BUFF_SIZE - 1;

	call->rxnet = rxnet;
	call->rtt_avail = RXRPC_CALL_RTT_AVAIL_MASK;
	atomic_inc(&rxnet->nr_calls);
	return call;

nomem_2:
	kfree(call->rxtx_buffer);
nomem:
	kmem_cache_free(rxrpc_call_jar, call);
	return NULL;
}

/*
 * Allocate a new client call.
 */
static struct rxrpc_call *rxrpc_alloc_client_call(struct rxrpc_sock *rx,
						  struct sockaddr_rxrpc *srx,
						  gfp_t gfp,
						  unsigned int debug_id)
{
	struct rxrpc_call *call;
	ktime_t now;

	_enter("");

	call = rxrpc_alloc_call(rx, gfp, debug_id);
	if (!call)
		return ERR_PTR(-ENOMEM);
	call->state = RXRPC_CALL_CLIENT_AWAIT_CONN;
	call->service_id = srx->srx_service;
	call->tx_phase = true;
	now = ktime_get_real();
	call->acks_latest_ts = now;
	call->cong_tstamp = now;

	_leave(" = %p", call);
	return call;
}

/*
 * Initiate the call ack/resend/expiry timer.
 */
static void rxrpc_start_call_timer(struct rxrpc_call *call)
{
	unsigned long now = jiffies;
	unsigned long j = now + MAX_JIFFY_OFFSET;

	call->ack_at = j;
	call->ack_lost_at = j;
	call->resend_at = j;
	call->ping_at = j;
	call->expect_rx_by = j;
	call->expect_req_by = j;
	call->expect_term_by = j;
	call->timer.expires = now;
}

/*
 * Wait for a call slot to become available.
 */
static struct semaphore *rxrpc_get_call_slot(struct rxrpc_call_params *p, gfp_t gfp)
{
	struct semaphore *limiter = &rxrpc_call_limiter;

	if (p->kernel)
		limiter = &rxrpc_kernel_call_limiter;
	if (p->interruptibility == RXRPC_UNINTERRUPTIBLE) {
		down(limiter);
		return limiter;
	}
	return down_interruptible(limiter) < 0 ? NULL : limiter;
}

/*
 * Release a call slot.
 */
static void rxrpc_put_call_slot(struct rxrpc_call *call)
{
	struct semaphore *limiter = &rxrpc_call_limiter;

	if (test_bit(RXRPC_CALL_KERNEL, &call->flags))
		limiter = &rxrpc_kernel_call_limiter;
	up(limiter);
}

/*
 * Set up a call for the given parameters.
 * - Called with the socket lock held, which it must release.
 * - If it returns a call, the call's lock will need releasing by the caller.
 */
struct rxrpc_call *rxrpc_new_client_call(struct rxrpc_sock *rx,
					 struct rxrpc_conn_parameters *cp,
					 struct sockaddr_rxrpc *srx,
					 struct rxrpc_call_params *p,
					 gfp_t gfp,
					 unsigned int debug_id)
	__releases(&rx->sk.sk_lock.slock)
	__acquires(&call->user_mutex)
{
	struct rxrpc_call *call, *xcall;
	struct rxrpc_net *rxnet;
	struct semaphore *limiter;
	struct rb_node *parent, **pp;
	const void *here = __builtin_return_address(0);
	int ret;

	_enter("%p,%lx", rx, p->user_call_ID);

	limiter = rxrpc_get_call_slot(p, gfp);
	if (!limiter)
		return ERR_PTR(-ERESTARTSYS);

	call = rxrpc_alloc_client_call(rx, srx, gfp, debug_id);
	if (IS_ERR(call)) {
		release_sock(&rx->sk);
		up(limiter);
		_leave(" = %ld", PTR_ERR(call));
		return call;
	}

	call->interruptibility = p->interruptibility;
	call->tx_total_len = p->tx_total_len;
	trace_rxrpc_call(call->debug_id, rxrpc_call_new_client,
			 refcount_read(&call->ref),
			 here, (const void *)p->user_call_ID);
	if (p->kernel)
		__set_bit(RXRPC_CALL_KERNEL, &call->flags);

	/* We need to protect a partially set up call against the user as we
	 * will be acting outside the socket lock.
	 */
	mutex_lock(&call->user_mutex);

	/* Publish the call, even though it is incompletely set up as yet */
	write_lock(&rx->call_lock);

	pp = &rx->calls.rb_node;
	parent = NULL;
	while (*pp) {
		parent = *pp;
		xcall = rb_entry(parent, struct rxrpc_call, sock_node);

		if (p->user_call_ID < xcall->user_call_ID)
			pp = &(*pp)->rb_left;
		else if (p->user_call_ID > xcall->user_call_ID)
			pp = &(*pp)->rb_right;
		else
			goto error_dup_user_ID;
	}

	rcu_assign_pointer(call->socket, rx);
	call->user_call_ID = p->user_call_ID;
	__set_bit(RXRPC_CALL_HAS_USERID, &call->flags);
	rxrpc_get_call(call, rxrpc_call_got_userid);
	rb_link_node(&call->sock_node, parent, pp);
	rb_insert_color(&call->sock_node, &rx->calls);
	list_add(&call->sock_link, &rx->sock_calls);

	write_unlock(&rx->call_lock);

	rxnet = call->rxnet;
	spin_lock_bh(&rxnet->call_lock);
	list_add_tail_rcu(&call->link, &rxnet->calls);
	spin_unlock_bh(&rxnet->call_lock);

	/* From this point on, the call is protected by its own lock. */
	release_sock(&rx->sk);

	/* Set up or get a connection record and set the protocol parameters,
	 * including channel number and call ID.
	 */
	ret = rxrpc_connect_call(rx, call, cp, srx, gfp);
	if (ret < 0)
		goto error_attached_to_socket;

	trace_rxrpc_call(call->debug_id, rxrpc_call_connected,
			 refcount_read(&call->ref), here, NULL);

	rxrpc_start_call_timer(call);

	_net("CALL new %d on CONN %d", call->debug_id, call->conn->debug_id);

	_leave(" = %p [new]", call);
	return call;

	/* We unexpectedly found the user ID in the list after taking
	 * the call_lock.  This shouldn't happen unless the user races
	 * with itself and tries to add the same user ID twice at the
	 * same time in different threads.
	 */
error_dup_user_ID:
	write_unlock(&rx->call_lock);
	release_sock(&rx->sk);
	__rxrpc_set_call_completion(call, RXRPC_CALL_LOCAL_ERROR,
				    RX_CALL_DEAD, -EEXIST);
	trace_rxrpc_call(call->debug_id, rxrpc_call_error,
			 refcount_read(&call->ref), here, ERR_PTR(-EEXIST));
	rxrpc_release_call(rx, call);
	mutex_unlock(&call->user_mutex);
	rxrpc_put_call(call, rxrpc_call_put);
	_leave(" = -EEXIST");
	return ERR_PTR(-EEXIST);

	/* We got an error, but the call is attached to the socket and is in
	 * need of release.  However, we might now race with recvmsg() when
	 * completing the call queues it.  Return 0 from sys_sendmsg() and
	 * leave the error to recvmsg() to deal with.
	 */
error_attached_to_socket:
	trace_rxrpc_call(call->debug_id, rxrpc_call_error,
			 refcount_read(&call->ref), here, ERR_PTR(ret));
	set_bit(RXRPC_CALL_DISCONNECTED, &call->flags);
	__rxrpc_set_call_completion(call, RXRPC_CALL_LOCAL_ERROR,
				    RX_CALL_DEAD, ret);
	_leave(" = c=%08x [err]", call->debug_id);
	return call;
}

/*
 * Set up an incoming call.  call->conn points to the connection.
 * This is called in BH context and isn't allowed to fail.
 */
void rxrpc_incoming_call(struct rxrpc_sock *rx,
			 struct rxrpc_call *call,
			 struct sk_buff *skb)
{
	struct rxrpc_connection *conn = call->conn;
	struct rxrpc_skb_priv *sp = rxrpc_skb(skb);
	u32 chan;

	_enter(",%d", call->conn->debug_id);

	rcu_assign_pointer(call->socket, rx);
	call->call_id		= sp->hdr.callNumber;
	call->service_id	= sp->hdr.serviceId;
	call->cid		= sp->hdr.cid;
	call->state		= RXRPC_CALL_SERVER_SECURING;
	call->cong_tstamp	= skb->tstamp;

	/* Set the channel for this call.  We don't get channel_lock as we're
	 * only defending against the data_ready handler (which we're called
	 * from) and the RESPONSE packet parser (which is only really
	 * interested in call_counter and can cope with a disagreement with the
	 * call pointer).
	 */
	chan = sp->hdr.cid & RXRPC_CHANNELMASK;
	conn->channels[chan].call_counter = call->call_id;
	conn->channels[chan].call_id = call->call_id;
	rcu_assign_pointer(conn->channels[chan].call, call);

	spin_lock(&conn->params.peer->lock);
	hlist_add_head_rcu(&call->error_link, &conn->params.peer->error_targets);
	spin_unlock(&conn->params.peer->lock);

	_net("CALL incoming %d on CONN %d", call->debug_id, call->conn->debug_id);

	rxrpc_start_call_timer(call);
	_leave("");
}

/*
 * Queue a call's work processor, getting a ref to pass to the work queue.
 */
bool rxrpc_queue_call(struct rxrpc_call *call)
{
	const void *here = __builtin_return_address(0);
	int n;

	if (!__refcount_inc_not_zero(&call->ref, &n))
		return false;
	if (rxrpc_queue_work(&call->processor))
		trace_rxrpc_call(call->debug_id, rxrpc_call_queued, n + 1,
				 here, NULL);
	else
		rxrpc_put_call(call, rxrpc_call_put_noqueue);
	return true;
}

/*
 * Queue a call's work processor, passing the callers ref to the work queue.
 */
bool __rxrpc_queue_call(struct rxrpc_call *call)
{
	const void *here = __builtin_return_address(0);
	int n = refcount_read(&call->ref);
	ASSERTCMP(n, >=, 1);
	if (rxrpc_queue_work(&call->processor))
		trace_rxrpc_call(call->debug_id, rxrpc_call_queued_ref, n,
				 here, NULL);
	else
		rxrpc_put_call(call, rxrpc_call_put_noqueue);
	return true;
}

/*
 * Note the re-emergence of a call.
 */
void rxrpc_see_call(struct rxrpc_call *call)
{
	const void *here = __builtin_return_address(0);
	if (call) {
		int n = refcount_read(&call->ref);

		trace_rxrpc_call(call->debug_id, rxrpc_call_seen, n,
				 here, NULL);
	}
}

bool rxrpc_try_get_call(struct rxrpc_call *call, enum rxrpc_call_trace op)
{
	const void *here = __builtin_return_address(0);
<<<<<<< HEAD
	int n = atomic_fetch_add_unless(&call->usage, 1, 0);

	if (n == 0)
		return false;
	trace_rxrpc_call(call->debug_id, op, n, here, NULL);
=======
	int n;

	if (!__refcount_inc_not_zero(&call->ref, &n))
		return false;
	trace_rxrpc_call(call->debug_id, op, n + 1, here, NULL);
>>>>>>> 88084a3d
	return true;
}

/*
 * Note the addition of a ref on a call.
 */
void rxrpc_get_call(struct rxrpc_call *call, enum rxrpc_call_trace op)
{
	const void *here = __builtin_return_address(0);
	int n;

	__refcount_inc(&call->ref, &n);
	trace_rxrpc_call(call->debug_id, op, n + 1, here, NULL);
}

/*
 * Clean up the RxTx skb ring.
 */
static void rxrpc_cleanup_ring(struct rxrpc_call *call)
{
	int i;

	for (i = 0; i < RXRPC_RXTX_BUFF_SIZE; i++) {
		rxrpc_free_skb(call->rxtx_buffer[i], rxrpc_skb_cleaned);
		call->rxtx_buffer[i] = NULL;
	}
}

/*
 * Detach a call from its owning socket.
 */
void rxrpc_release_call(struct rxrpc_sock *rx, struct rxrpc_call *call)
{
	const void *here = __builtin_return_address(0);
	struct rxrpc_connection *conn = call->conn;
	bool put = false;

	_enter("{%d,%d}", call->debug_id, refcount_read(&call->ref));

	trace_rxrpc_call(call->debug_id, rxrpc_call_release,
			 refcount_read(&call->ref),
			 here, (const void *)call->flags);

	ASSERTCMP(call->state, ==, RXRPC_CALL_COMPLETE);

	spin_lock_bh(&call->lock);
	if (test_and_set_bit(RXRPC_CALL_RELEASED, &call->flags))
		BUG();
	spin_unlock_bh(&call->lock);

	rxrpc_put_call_slot(call);
	rxrpc_delete_call_timer(call);

	/* Make sure we don't get any more notifications */
	write_lock_bh(&rx->recvmsg_lock);

	if (!list_empty(&call->recvmsg_link)) {
		_debug("unlinking once-pending call %p { e=%lx f=%lx }",
		       call, call->events, call->flags);
		list_del(&call->recvmsg_link);
		put = true;
	}

	/* list_empty() must return false in rxrpc_notify_socket() */
	call->recvmsg_link.next = NULL;
	call->recvmsg_link.prev = NULL;

	write_unlock_bh(&rx->recvmsg_lock);
	if (put)
		rxrpc_put_call(call, rxrpc_call_put);

	write_lock(&rx->call_lock);

	if (test_and_clear_bit(RXRPC_CALL_HAS_USERID, &call->flags)) {
		rb_erase(&call->sock_node, &rx->calls);
		memset(&call->sock_node, 0xdd, sizeof(call->sock_node));
		rxrpc_put_call(call, rxrpc_call_put_userid);
	}

	list_del(&call->sock_link);
	write_unlock(&rx->call_lock);

	_debug("RELEASE CALL %p (%d CONN %p)", call, call->debug_id, conn);

	if (conn && !test_bit(RXRPC_CALL_DISCONNECTED, &call->flags))
		rxrpc_disconnect_call(call);
	if (call->security)
		call->security->free_call_crypto(call);
	_leave("");
}

/*
 * release all the calls associated with a socket
 */
void rxrpc_release_calls_on_socket(struct rxrpc_sock *rx)
{
	struct rxrpc_call *call;

	_enter("%p", rx);

	while (!list_empty(&rx->to_be_accepted)) {
		call = list_entry(rx->to_be_accepted.next,
				  struct rxrpc_call, accept_link);
		list_del(&call->accept_link);
		rxrpc_abort_call("SKR", call, 0, RX_CALL_DEAD, -ECONNRESET);
		rxrpc_put_call(call, rxrpc_call_put);
	}

	while (!list_empty(&rx->sock_calls)) {
		call = list_entry(rx->sock_calls.next,
				  struct rxrpc_call, sock_link);
		rxrpc_get_call(call, rxrpc_call_got);
		rxrpc_abort_call("SKT", call, 0, RX_CALL_DEAD, -ECONNRESET);
		rxrpc_send_abort_packet(call);
		rxrpc_release_call(rx, call);
		rxrpc_put_call(call, rxrpc_call_put);
	}

	_leave("");
}

/*
 * release a call
 */
void rxrpc_put_call(struct rxrpc_call *call, enum rxrpc_call_trace op)
{
	struct rxrpc_net *rxnet = call->rxnet;
	const void *here = __builtin_return_address(0);
	unsigned int debug_id = call->debug_id;
	bool dead;
	int n;

	ASSERT(call != NULL);

	dead = __refcount_dec_and_test(&call->ref, &n);
	trace_rxrpc_call(debug_id, op, n, here, NULL);
	if (dead) {
		_debug("call %d dead", call->debug_id);
		ASSERTCMP(call->state, ==, RXRPC_CALL_COMPLETE);

		if (!list_empty(&call->link)) {
			spin_lock_bh(&rxnet->call_lock);
			list_del_init(&call->link);
			spin_unlock_bh(&rxnet->call_lock);
		}

		rxrpc_cleanup_call(call);
	}
}

/*
 * Final call destruction - but must be done in process context.
 */
static void rxrpc_destroy_call(struct work_struct *work)
{
	struct rxrpc_call *call = container_of(work, struct rxrpc_call, processor);
	struct rxrpc_net *rxnet = call->rxnet;

	rxrpc_delete_call_timer(call);

	rxrpc_put_connection(call->conn);
	rxrpc_put_peer(call->peer);
	kfree(call->rxtx_buffer);
	kfree(call->rxtx_annotations);
	kmem_cache_free(rxrpc_call_jar, call);
	if (atomic_dec_and_test(&rxnet->nr_calls))
		wake_up_var(&rxnet->nr_calls);
}

/*
 * Final call destruction under RCU.
 */
static void rxrpc_rcu_destroy_call(struct rcu_head *rcu)
{
	struct rxrpc_call *call = container_of(rcu, struct rxrpc_call, rcu);

	if (in_softirq()) {
		INIT_WORK(&call->processor, rxrpc_destroy_call);
		if (!rxrpc_queue_work(&call->processor))
			BUG();
	} else {
		rxrpc_destroy_call(&call->processor);
	}
}

/*
 * clean up a call
 */
void rxrpc_cleanup_call(struct rxrpc_call *call)
{
	_net("DESTROY CALL %d", call->debug_id);

	memset(&call->sock_node, 0xcd, sizeof(call->sock_node));

	ASSERTCMP(call->state, ==, RXRPC_CALL_COMPLETE);
	ASSERT(test_bit(RXRPC_CALL_RELEASED, &call->flags));

	rxrpc_cleanup_ring(call);
	rxrpc_free_skb(call->tx_pending, rxrpc_skb_cleaned);

	call_rcu(&call->rcu, rxrpc_rcu_destroy_call);
}

/*
 * Make sure that all calls are gone from a network namespace.  To reach this
 * point, any open UDP sockets in that namespace must have been closed, so any
 * outstanding calls cannot be doing I/O.
 */
void rxrpc_destroy_all_calls(struct rxrpc_net *rxnet)
{
	struct rxrpc_call *call;

	_enter("");

	if (!list_empty(&rxnet->calls)) {
		spin_lock_bh(&rxnet->call_lock);

		while (!list_empty(&rxnet->calls)) {
			call = list_entry(rxnet->calls.next,
					  struct rxrpc_call, link);
			_debug("Zapping call %p", call);

			rxrpc_see_call(call);
			list_del_init(&call->link);

			pr_err("Call %p still in use (%d,%s,%lx,%lx)!\n",
			       call, refcount_read(&call->ref),
			       rxrpc_call_states[call->state],
			       call->flags, call->events);

			spin_unlock_bh(&rxnet->call_lock);
			cond_resched();
			spin_lock_bh(&rxnet->call_lock);
		}

		spin_unlock_bh(&rxnet->call_lock);
	}

	atomic_dec(&rxnet->nr_calls);
	wait_var_event(&rxnet->nr_calls, !atomic_read(&rxnet->nr_calls));
}<|MERGE_RESOLUTION|>--- conflicted
+++ resolved
@@ -487,19 +487,11 @@
 bool rxrpc_try_get_call(struct rxrpc_call *call, enum rxrpc_call_trace op)
 {
 	const void *here = __builtin_return_address(0);
-<<<<<<< HEAD
-	int n = atomic_fetch_add_unless(&call->usage, 1, 0);
-
-	if (n == 0)
-		return false;
-	trace_rxrpc_call(call->debug_id, op, n, here, NULL);
-=======
 	int n;
 
 	if (!__refcount_inc_not_zero(&call->ref, &n))
 		return false;
 	trace_rxrpc_call(call->debug_id, op, n + 1, here, NULL);
->>>>>>> 88084a3d
 	return true;
 }
 
